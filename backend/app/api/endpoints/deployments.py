--- conflicted
+++ resolved
@@ -925,8 +925,7 @@
                 provider=template.provider,
                 deployment_type=new_deployment.deployment_type,
                 cloud_deployment_id=new_deployment.cloud_deployment_id,
-                cloud_region=location,  # Store the location in cloud_region
-                resource_group=engine_deployment.get("resource_group"),  # Store the resource group
+                cloud_region=region,
                 status=new_deployment.status
             )
             db.add(deployment_details)
@@ -1220,148 +1219,6 @@
     except Exception as e:
         raise HTTPException(status_code=500, detail=str(e))
 
-<<<<<<< HEAD
-=======
-@router.put("/engine/{deployment_id}/status", response_model=Dict[str, Any])
-def update_deployment_status(
-    deployment_id: str,
-    update_data: Dict[str, Any],
-    current_user: User = Depends(get_current_user),
-    db: Session = Depends(get_db)
-) -> Any:
-    """
-    Update deployment status from the deployment engine
-    """
-    # Set up logging for this endpoint
-    import logging
-    logger = logging.getLogger(__name__)
-    logger.setLevel(logging.DEBUG)
-    
-    logger.debug(f"Received status update for deployment {deployment_id}")
-    logger.debug(f"Update data: {json.dumps(update_data, default=str)}")
-    logger.debug(f"User: {current_user.username} (ID: {current_user.id})")
-    
-    # Check if user has permission to update deployments
-    has_permission = any(p.name == "update:deployments" for p in current_user.role.permissions)
-    logger.debug(f"User has update:deployments permission: {has_permission}")
-    
-    if not has_permission:
-        logger.warning(f"User {current_user.username} does not have permission to update deployments")
-        raise HTTPException(
-            status_code=status.HTTP_403_FORBIDDEN,
-            detail="Not enough permissions"
-        )
-    
-    try:
-        # Find the deployment
-        logger.debug(f"Looking for deployment with ID: {deployment_id}")
-        deployment = db.query(Deployment).filter(Deployment.deployment_id == deployment_id).first()
-        
-        if not deployment:
-            logger.warning(f"Deployment not found: {deployment_id}")
-            raise HTTPException(
-                status_code=status.HTTP_404_NOT_FOUND,
-                detail="Deployment not found"
-            )
-        
-        logger.debug(f"Found deployment: {deployment.name} (ID: {deployment.id}, DB ID: {deployment.deployment_id})")
-        
-        # Get or create deployment details
-        logger.debug(f"Looking for deployment details for deployment ID: {deployment.id}")
-        deployment_details = db.query(DeploymentDetails).filter(
-            DeploymentDetails.deployment_id == deployment.id
-        ).first()
-        
-        if not deployment_details:
-            logger.debug(f"Creating new deployment details for deployment ID: {deployment.id}")
-            deployment_details = DeploymentDetails(
-                deployment_id=deployment.id,
-                provider="azure",
-                deployment_type=deployment.deployment_type if hasattr(deployment, 'deployment_type') else "arm",
-                cloud_deployment_id=deployment.cloud_deployment_id if hasattr(deployment, 'cloud_deployment_id') else None,
-                cloud_region=location,  # Store the location in cloud_region
-                resource_group=engine_deployment.get("resource_group"),  # Store the resource group
-                status="in_progress"
-            )
-            db.add(deployment_details)
-            logger.debug(f"Added new deployment details to session")
-        else:
-            logger.debug(f"Found existing deployment details: {deployment_details.id}")
-        
-        # Update deployment status
-        status_value = update_data.get("status")
-        if status_value:
-            logger.debug(f"Updating status to: {status_value}")
-            deployment.status = status_value
-            deployment_details.status = status_value
-            
-            # If deployment is complete, update completed_at
-            if status_value in ["succeeded", "failed", "canceled"]:
-                logger.debug(f"Deployment is complete with status: {status_value}, updating completed_at")
-                deployment_details.completed_at = datetime.utcnow()
-        
-        # Update resources
-        resources = update_data.get("resources")
-        if resources:
-            logger.debug(f"Updating resources: {len(resources)} resources")
-            deployment_details.cloud_resources = resources
-        
-        # Update outputs
-        outputs = update_data.get("outputs")
-        if outputs:
-            logger.debug(f"Updating outputs: {len(outputs)} outputs")
-            deployment_details.outputs = outputs
-        
-        # Update logs
-        logs = update_data.get("logs")
-        if logs:
-            logger.debug(f"Updating logs: {len(logs)} log entries")
-            deployment_details.logs = logs
-        
-        # Add to deployment history
-        logger.debug(f"Creating history entry for status: {status_value}")
-        history_entry = DeploymentHistory(
-            deployment_id=deployment.id,
-            status=status_value,
-            message=f"Deployment status updated to {status_value}",
-            details={
-                "resources": resources,
-                "outputs": outputs,
-                "logs": logs,
-                "deployment_result": update_data.get("deployment_result", {})  # Store the deployment result
-            },
-            user_id=current_user.id
-        )
-        db.add(history_entry)
-        logger.debug(f"Added history entry to session")
-        
-        # Commit changes
-        logger.debug("Committing changes to database")
-        try:
-            db.commit()
-            logger.debug("Successfully committed changes to database")
-        except Exception as commit_error:
-            logger.error(f"Error committing to database: {str(commit_error)}")
-            db.rollback()
-            raise commit_error
-        
-        logger.debug(f"Status update for deployment {deployment_id} completed successfully")
-        return {
-            "message": "Deployment status updated successfully",
-            "deployment_id": deployment_id,
-            "status": status_value
-        }
-    
-    except Exception as e:
-        logger.error(f"Error updating deployment status: {str(e)}", exc_info=True)
-        db.rollback()
-        raise HTTPException(
-            status_code=status.HTTP_500_INTERNAL_SERVER_ERROR,
-            detail=f"Error updating deployment status: {str(e)}"
-        )
-
-
->>>>>>> 9e397db8
 @router.get("/{deployment_id}/logs", response_model=List[Dict[str, Any]])
 def get_deployment_logs(
     deployment_id: str,
