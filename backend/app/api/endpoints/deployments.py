from typing import Any, List, Optional, Dict
from fastapi import APIRouter, Depends, HTTPException, status, Response, Query, Body, Path
from sqlalchemy.orm import Session
from sqlalchemy import func
import uuid
import requests
import os
import json
from datetime import datetime
from pydantic import BaseModel, Field

import logging

# Set up logging for this endpoint
logger = logging.getLogger(__name__)
logger.setLevel(logging.DEBUG)

from app.db.session import get_db
from app.api.endpoints.auth import get_current_user
from app.models.user import User, Tenant
from app.models.deployment import Deployment, DeploymentHistory, Template, Environment, CloudAccount
from app.models.deployment_details import DeploymentDetails
from app.models.cloud_settings import CloudSettings
from app.schemas.deployment import (
    DeploymentResponse, DeploymentCreate, DeploymentUpdate,
    CloudDeploymentResponse
)
from app.core.tenant_utils import (
    resolve_tenant_context,
    get_user_role_name_in_tenant,
    user_has_admin_or_msp_role,
    user_has_any_permission
)

router = APIRouter()

# Deployment engine API URL
DEPLOYMENT_ENGINE_URL = os.getenv("DEPLOYMENT_ENGINE_URL", "http://deployment-engine:5000")

# Cloud Settings Schemas
class AzureCredentialsCreate(BaseModel):
    name: str = Field(..., description="Friendly name for the credentials")
    client_id: str
    client_secret: str
    tenant_id: str

class AzureCredentialsResponse(BaseModel):
    id: str  # Changed from int to str to use UUID
    name: str
    client_id: str
    tenant_id: str
    configured: bool = False
    message: str = ""

# Azure Subscription Schemas
class AzureSubscriptionResponse(BaseModel):
    id: str
    name: str
    state: str
    tenant_id: str

@router.get("/azure_credentials", tags=["azure-credentials"], response_model=List[AzureCredentialsResponse])
def get_azure_credentials(
    *,
    db: Session = Depends(get_db),
    current_user: User = Depends(get_current_user),
    tenant_id: Optional[str] = None
):
    """
    Get all Azure credentials for the tenant
    """
    # Check if user has permission to view credentials
    if not user_has_any_permission(current_user, ["list:deployments"], tenant_id):
        raise HTTPException(status_code=403, detail="Not enough permissions")
    
    try:
        # Use the provided tenant_id if it exists, otherwise use the current user's tenant
        creds_tenant_id = tenant_id if tenant_id else current_user.get_primary_tenant_id()
        
        # Check if tenant exists
        tenant = db.query(Tenant).filter(Tenant.tenant_id == creds_tenant_id).first()
        if not tenant:
            raise HTTPException(
                status_code=status.HTTP_404_NOT_FOUND,
                detail=f"Tenant with ID {creds_tenant_id} not found"
            )
        
        # Check if user has permission to view credentials for this tenant
        if creds_tenant_id != current_user.get_primary_tenant_id():
            # Only admin or MSP users can view credentials for other tenants
            if not user_has_admin_or_msp_role(current_user, tenant_id):
                raise HTTPException(
                    status_code=status.HTTP_403_FORBIDDEN,
                    detail="Not authorized to view credentials for other tenants"
                )
        
        # Get all credentials from database
        creds_list = db.query(CloudSettings).filter(
            CloudSettings.tenant_id == creds_tenant_id,
            CloudSettings.provider == "azure"
        ).all()
        
        if not creds_list:
            return []
        
        # Forward request to deployment engine to check status
        headers = {"Authorization": f"Bearer {current_user.access_token}"}
        
        # Prepare parameters for the deployment engine
        params = {}
        
        # If accessing a different tenant, pass target_tenant_id
        if creds_tenant_id != current_user.get_primary_tenant_id():
            params["target_tenant_id"] = creds_tenant_id
        
        response = requests.get(
            f"{DEPLOYMENT_ENGINE_URL}/credentials",
            headers=headers,
            params=params
        )
        
        engine_status = {"configured": False, "message": "Unknown status"}
        if response.status_code == 200:
            engine_status = response.json()
        else:
            # If deployment engine returns an error, still show the credentials from database
            logger.warning(f"Deployment engine credentials check failed: {response.text}")
            engine_status = {"configured": True, "message": "Credentials managed in database"}
        
        # Format response
        result = []
        for creds in creds_list:
            # Extract client_id and tenant_id from connection_details
            client_id = ""
            tenant_id = ""
            if creds.connection_details:
                client_id = creds.connection_details.get("client_id", "")
                tenant_id = creds.connection_details.get("tenant_id", "")
            
            result.append({
                "id": str(creds.settings_id),  # Use settings_id as the ID
                "name": creds.name or "Azure Credentials",
                "client_id": client_id,
                "tenant_id": tenant_id,
                "configured": engine_status.get("configured", False),
                "message": engine_status.get("message", "")
            })
        
        return result
    
    except Exception as e:
        raise HTTPException(status_code=500, detail=str(e))

@router.post("/azure_credentials", tags=["azure-credentials"], response_model=Dict[str, str])
def set_azure_credentials(
    *,
    db: Session = Depends(get_db),
    current_user: User = Depends(get_current_user),
    credentials: AzureCredentialsCreate,
    tenant_id: Optional[str] = None
):
    """
    Set Azure credentials for deployments
    """
    # Check if user has permission to manage credentials
    if not user_has_any_permission(current_user, ["manage:deployments"], tenant_id):
        raise HTTPException(status_code=403, detail="Not enough permissions")
    
    try:
        # Use the provided tenant_id if it exists, otherwise use the current user's tenant
        creds_tenant_id = tenant_id if tenant_id else current_user.get_primary_tenant_id()
        
        # Check if tenant exists
        tenant = db.query(Tenant).filter(Tenant.tenant_id == creds_tenant_id).first()
        if not tenant:
            raise HTTPException(
                status_code=status.HTTP_404_NOT_FOUND,
                detail=f"Tenant with ID {creds_tenant_id} not found"
            )
        
        # Check if user has permission to create for this tenant
        if creds_tenant_id != current_user.get_primary_tenant_id():
            # Only admin or MSP users can create for other tenants
            if not user_has_admin_or_msp_role(current_user, tenant_id):
                raise HTTPException(
                    status_code=status.HTTP_403_FORBIDDEN,
                    detail="Not authorized to create credentials for other tenants"
                )
        
        # Create new credentials with connection_details as JSON
        new_creds = CloudSettings(
            provider="azure",
            name=credentials.name,
            connection_details={
                "client_id": credentials.client_id,
                "client_secret": credentials.client_secret,
                "tenant_id": credentials.tenant_id
            },
            tenant_id=creds_tenant_id
        )
        db.add(new_creds)
        db.commit()
        db.refresh(new_creds)
        
<<<<<<< HEAD
        # Note: Deployment engine now uses database-driven credential management
        # The POST /credentials endpoint is deprecated and no longer needed
        # Credentials are automatically loaded from the database when needed
=======
        # Forward credentials to deployment engine
        headers = {"Authorization": f"Bearer {current_user.access_token}"}
        
        # Prepare parameters for the deployment engine
        params = {}
        
        # If accessing a different tenant, pass target_tenant_id
        if creds_tenant_id != current_user.get_primary_tenant_id():
            params["target_tenant_id"] = creds_tenant_id
        
        response = requests.post(
            f"{DEPLOYMENT_ENGINE_URL}/credentials",
            headers=headers,
            params=params,
            json={
                "client_id": credentials.client_id,
                "client_secret": credentials.client_secret,
                "tenant_id": credentials.tenant_id
            }
        )
        
        if response.status_code != 200:
            raise Exception(f"Deployment engine error: {response.text}")
>>>>>>> 01c52618
        
        return {"message": "Azure credentials added successfully", "id": str(new_creds.settings_id)}
    
    except Exception as e:
        db.rollback()
        raise HTTPException(status_code=500, detail=str(e))

@router.get("/azure_credentials/{settings_id}", tags=["azure-credentials"], response_model=AzureCredentialsResponse)
def get_azure_credential(
    *,
    db: Session = Depends(get_db),
    current_user: User = Depends(get_current_user),
    settings_id: str,
    tenant_id: Optional[str] = None
):
    """
    Get a specific Azure credential by settings_id
    """
    # Check if user has permission to view credentials
    if not user_has_any_permission(current_user, ["list:deployments"], tenant_id):
        raise HTTPException(status_code=403, detail="Not enough permissions")
    
    try:
        # Use the provided tenant_id if it exists, otherwise use the current user's tenant
        creds_tenant_id = tenant_id if tenant_id else current_user.get_primary_tenant_id()
        
        # Check if tenant exists
        tenant = db.query(Tenant).filter(Tenant.tenant_id == creds_tenant_id).first()
        if not tenant:
            raise HTTPException(
                status_code=status.HTTP_404_NOT_FOUND,
                detail=f"Tenant with ID {creds_tenant_id} not found"
            )
        
        # Check if user has permission to view credentials for this tenant
        if creds_tenant_id != current_user.get_primary_tenant_id():
            # Only admin or MSP users can view credentials for other tenants
            if not user_has_admin_or_msp_role(current_user, tenant_id):
                raise HTTPException(
                    status_code=status.HTTP_403_FORBIDDEN,
                    detail="Not authorized to view credentials for other tenants"
                )
        
        # Get credential from database
        creds = db.query(CloudSettings).filter(
            CloudSettings.tenant_id == creds_tenant_id,
            CloudSettings.provider == "azure",
            CloudSettings.settings_id == settings_id
        ).first()
        
        if not creds:
            raise HTTPException(status_code=404, detail="Credential not found")
        
        # Forward request to deployment engine to check status
        headers = {"Authorization": f"Bearer {current_user.access_token}"}
        
        # Prepare parameters for the deployment engine
        params = {"settings_id": settings_id}
        
        # If accessing a different tenant, pass target_tenant_id
        if creds_tenant_id != current_user.get_primary_tenant_id():
            params["target_tenant_id"] = creds_tenant_id
        
        response = requests.get(
            f"{DEPLOYMENT_ENGINE_URL}/credentials",
            headers=headers,
            params=params
        )
        
        engine_status = {"configured": False, "message": "Unknown status"}
        if response.status_code == 200:
            engine_status = response.json()
        else:
            # If deployment engine returns an error, still show the credentials from database
            logger.warning(f"Deployment engine credentials check failed: {response.text}")
            engine_status = {"configured": True, "message": "Credentials managed in database"}
        
        return {
            "id": str(creds.settings_id),  # Use settings_id as the ID
            "name": creds.name or "Azure Credentials",
            "client_id": creds.connection_details.get("client_id", "") if creds.connection_details else "",
            "tenant_id": creds.connection_details.get("tenant_id", "") if creds.connection_details else "",
            "configured": engine_status.get("configured", False),
            "message": engine_status.get("message", "")
        }
    
    except Exception as e:
        raise HTTPException(status_code=500, detail=str(e))

@router.delete("/azure_credentials/{settings_id}", tags=["azure-credentials"], response_model=Dict[str, str])
def delete_azure_credential(
    *,
    db: Session = Depends(get_db),
    current_user: User = Depends(get_current_user),
    settings_id: str,
    tenant_id: Optional[str] = None
):
    """
    Delete a specific Azure credential by settings_id
    """
    # Check if user has permission to manage credentials
    if not user_has_any_permission(current_user, ["manage:deployments"], tenant_id):
        raise HTTPException(status_code=403, detail="Not enough permissions")
    
    try:
        # Use the provided tenant_id if it exists, otherwise use the current user's tenant
        creds_tenant_id = tenant_id if tenant_id else current_user.get_primary_tenant_id()
        
        # Check if tenant exists
        tenant = db.query(Tenant).filter(Tenant.tenant_id == creds_tenant_id).first()
        if not tenant:
            raise HTTPException(
                status_code=status.HTTP_404_NOT_FOUND,
                detail=f"Tenant with ID {creds_tenant_id} not found"
            )
        
        # Check if user has permission to delete credentials for this tenant
        if creds_tenant_id != current_user.get_primary_tenant_id():
            # Only admin or MSP users can delete credentials for other tenants
            if not user_has_admin_or_msp_role(current_user, tenant_id):
                raise HTTPException(
                    status_code=status.HTTP_403_FORBIDDEN,
                    detail="Not authorized to delete credentials for other tenants"
                )
        
        # Get credential from database
        creds = db.query(CloudSettings).filter(
            CloudSettings.tenant_id == creds_tenant_id,
            CloudSettings.provider == "azure",
            CloudSettings.settings_id == settings_id
        ).first()
        
        if not creds:
            raise HTTPException(status_code=404, detail="Credential not found")
        
        # Check if credential is in use by any cloud accounts
        in_use = db.query(CloudAccount).filter(
            CloudAccount.settings_id == creds.id
        ).first()
        
        if in_use:
            raise HTTPException(
                status_code=400, 
                detail="Cannot delete credential that is in use by cloud accounts"
            )
        
        # Delete credential
        db.delete(creds)
        db.commit()
        
        return {"message": "Azure credential deleted successfully"}
    
    except HTTPException:
        raise
    except Exception as e:
        db.rollback()
        raise HTTPException(status_code=500, detail=str(e))

@router.put("/engine/{deployment_id}/status", tags=["deployment-engine"], response_model=Dict[str, Any])
def update_deployment_status(
    deployment_id: str,
    update_data: Dict[str, Any],
    current_user: User = Depends(get_current_user),
    db: Session = Depends(get_db)
) -> Any:
    """
    Update deployment status from the deployment engine
    """
    logger.setLevel(logging.DEBUG)
    
    logger.debug(f"Received status update for deployment {deployment_id}")
    logger.debug(f"Update data: {json.dumps(update_data, default=str)}")
    logger.debug(f"User: {current_user.username} (ID: {current_user.id})")
    
    # Find the deployment first to get tenant_id
    logger.debug(f"Looking for deployment with ID: {deployment_id}")
    deployment = db.query(Deployment).filter(Deployment.deployment_id == deployment_id).first()
    
    if not deployment:
        logger.warning(f"Deployment not found: {deployment_id}")
        raise HTTPException(
            status_code=status.HTTP_404_NOT_FOUND,
            detail="Deployment not found"
        )
    
    logger.debug(f"Found deployment: {deployment.name} (ID: {deployment.id}, DB ID: {deployment.deployment_id})")
    
    # Get tenant_id from deployment for permission check
    tenant_id = deployment.tenant_id
    
    # Check if user has permission to update deployments
    has_permission = user_has_any_permission(current_user, ["update:deployments"], tenant_id)
    logger.debug(f"User has update:deployments permission: {has_permission}")
    
    if not has_permission:
        logger.warning(f"User {current_user.username} does not have permission to update deployments")
        raise HTTPException(
            status_code=status.HTTP_403_FORBIDDEN,
            detail="Not enough permissions"
        )
    
    try:
        # Get or create deployment details
        logger.debug(f"Looking for deployment details for deployment ID: {deployment.id}")
        deployment_details = db.query(DeploymentDetails).filter(
            DeploymentDetails.deployment_id == deployment.id
        ).first()
        
        if not deployment_details:
            logger.debug(f"Creating new deployment details for deployment ID: {deployment.id}")
            
            # Create cloud_properties object with available data
            cloud_properties = {}
            if hasattr(deployment, 'region') and deployment.region:
                cloud_properties['location'] = deployment.region
            
            deployment_details = DeploymentDetails(
                deployment_id=deployment.id,
                provider="azure",
                deployment_type=deployment.deployment_type if hasattr(deployment, 'deployment_type') else "arm",
                cloud_deployment_id=deployment.cloud_deployment_id if hasattr(deployment, 'cloud_deployment_id') else None,
                cloud_properties=cloud_properties if cloud_properties else None,
                status="in_progress"
            )
            db.add(deployment_details)
            logger.debug(f"Added new deployment details to session")
        else:
            logger.debug(f"Found existing deployment details: {deployment_details.id}")
        
        # Update deployment status
        status_value = update_data.get("status")
        if status_value:
            logger.debug(f"Updating status to: {status_value}")
            deployment.status = status_value
            deployment_details.status = status_value
            
            # If deployment is complete, update completed_at
            if status_value in ["succeeded", "failed", "canceled"]:
                logger.debug(f"Deployment is complete with status: {status_value}, updating completed_at")
                deployment_details.completed_at = datetime.utcnow()
        
        # Update resources
        resources = update_data.get("resources")
        if resources:
            logger.debug(f"Updating resources: {len(resources)} resources")
            deployment_details.cloud_resources = resources
        
        # Update outputs
        outputs = update_data.get("outputs")
        if outputs:
            logger.debug(f"Updating outputs: {len(outputs)} outputs")
            deployment_details.outputs = outputs
        
        # Update logs
        logs = update_data.get("logs")
        if logs:
            logger.debug(f"Updating logs: {len(logs)} log entries")
            deployment_details.logs = logs
        
        # Add to deployment history
        logger.debug(f"Creating history entry for status: {status_value}")
        history_entry = DeploymentHistory(
            deployment_id=deployment.id,
            status=status_value,
            message=f"Deployment status updated to {status_value}",
            details={
                "resources": resources,
                "outputs": outputs,
                "logs": logs,
                "deployment_result": update_data.get("deployment_result", {})  # Store the deployment result
            },
            user_id=current_user.id
        )
        db.add(history_entry)
        logger.debug(f"Added history entry to session")
        
        # Commit changes
        logger.debug("Committing changes to database")
        try:
            db.commit()
            logger.debug("Successfully committed changes to database")
        except Exception as commit_error:
            logger.error(f"Error committing to database: {str(commit_error)}")
            db.rollback()
            raise commit_error
        
        logger.debug(f"Status update for deployment {deployment_id} completed successfully")
        return {
            "message": "Deployment status updated successfully",
            "deployment_id": deployment_id,
            "status": status_value
        }
    
    except Exception as e:
        logger.error(f"Error updating deployment status: {str(e)}", exc_info=True)
        db.rollback()
        raise HTTPException(
            status_code=status.HTTP_500_INTERNAL_SERVER_ERROR,
            detail=f"Error updating deployment status: {str(e)}"
        )

@router.get("/azure_credentials/{settings_id}/subscriptions", tags=["azure-credentials"], response_model=List[AzureSubscriptionResponse])
def list_azure_subscriptions(
    *,
    db: Session = Depends(get_db),
    current_user: User = Depends(get_current_user),
    settings_id: str,
    tenant_id: Optional[str] = None
):
    """
    List available Azure subscriptions for a specific credential
    
    If tenant_id is provided, it will be used to filter the credentials.
    Otherwise, the current user's tenant ID will be used.
    """
    # Check if user has permission to view credentials
    if not user_has_any_permission(current_user, ["list:deployments"], tenant_id):
        raise HTTPException(status_code=403, detail="Not enough permissions")
    
    try:
        # Use the provided tenant_id if it exists, otherwise use the current user's tenant
        account_tenant_id = tenant_id if tenant_id else current_user.get_primary_tenant_id()
        
        # Check if tenant exists
        tenant = db.query(Tenant).filter(Tenant.tenant_id == account_tenant_id).first()
        if not tenant:
            raise HTTPException(
                status_code=404,
                detail=f"Tenant with ID {account_tenant_id} not found"
            )
        
        # Check if user has permission to access this tenant
        if account_tenant_id != current_user.get_primary_tenant_id():
            # Only admin or MSP users can access other tenants
            if not user_has_admin_or_msp_role(current_user, tenant_id):
                raise HTTPException(
                    status_code=403,
                    detail="Not authorized to access credentials for other tenants"
                )
        
        # Get credential from database
        creds = db.query(CloudSettings).filter(
            CloudSettings.tenant_id == account_tenant_id,
            CloudSettings.provider == "azure",
            CloudSettings.settings_id == settings_id
        ).first()
        
        if not creds:
            raise HTTPException(status_code=404, detail="Credential not found")
        
        # Forward request to deployment engine with settings_id parameter
        headers = {"Authorization": f"Bearer {current_user.access_token}"}
        
        # Prepare parameters for the deployment engine
        params = {"settings_id": settings_id}
        
        # If accessing a different tenant, pass target_tenant_id
        if account_tenant_id != current_user.get_primary_tenant_id():
            params["target_tenant_id"] = account_tenant_id
        
        # Call the subscriptions endpoint with parameters
        response = requests.get(
            f"{DEPLOYMENT_ENGINE_URL}/credentials/subscriptions",
            headers=headers,
            params=params
        )
        
        if response.status_code != 200:
            logger.error(f"Error listing subscriptions from deployment engine: {response.text}")
            
            # Try to parse the error response
            try:
                error_data = response.json()
                error_message = error_data.get("detail", response.text)
            except:
                error_message = response.text
            
            # Return a more user-friendly error response
            raise HTTPException(
                status_code=response.status_code,
                detail=f"Failed to list Azure subscriptions: {error_message}"
            )
        
        return response.json()
    
    except HTTPException:
        raise
    except Exception as e:
        raise HTTPException(status_code=500, detail=str(e))

@router.get("/", tags=["deployments"], response_model=List[CloudDeploymentResponse])
def get_deployments(
    tenant_id: Optional[str] = None,
    current_user: User = Depends(get_current_user),
    db: Session = Depends(get_db)
) -> Any:
    """
    Get all deployments for the current user's tenant or a specific tenant
    """
    # Add CORS headers
    response = Response()
    response.headers["Access-Control-Allow-Origin"] = "*"
    response.headers["Access-Control-Allow-Methods"] = "GET, POST, PUT, DELETE, OPTIONS"
    response.headers["Access-Control-Allow-Headers"] = "Content-Type, Authorization"
    
    # Check if user has permission to view deployments
    has_permission = user_has_any_permission(current_user, ["list:deployments"], tenant_id)
    if not has_permission:
        raise HTTPException(
            status_code=status.HTTP_403_FORBIDDEN,
            detail="Not enough permissions to list deployments"
        )
    
    try:
        query = db.query(
            Deployment, Template, Environment, Tenant
        ).join(
            Template, Deployment.template_id == Template.id
        ).join(
            Environment, Deployment.environment_id == Environment.id
        ).join(
            Tenant, Deployment.tenant_id == Tenant.tenant_id  # Join on tenant_id (UUID) instead of id (Integer)
        )
        
        # Get the user's tenant
        user_tenant = db.query(Tenant).filter(Tenant.tenant_id == current_user.tenant_id).first()
        
        # Filter by tenant if specified
        if tenant_id:
            # Handle different tenant ID formats
            try:
                # Remove 'tenant-' prefix if present
                if tenant_id.startswith('tenant-'):
                    tenant_id = tenant_id[7:]
                
                # Check if tenant exists
                tenant = db.query(Tenant).filter(Tenant.tenant_id == tenant_id).first()
                if not tenant:
                    raise HTTPException(
                        status_code=status.HTTP_404_NOT_FOUND,
                        detail=f"Tenant with ID {tenant_id} not found"
                    )
                
                # Check if user has access to this tenant - admins must also have tenant access
                if not current_user.has_tenant_access(tenant.tenant_id):
                    logger.warning(f"User {current_user.username} does not have access to tenant {tenant_id}")
                    raise HTTPException(
                        status_code=status.HTTP_403_FORBIDDEN,
                        detail="Not authorized to view deployments for this tenant"
                    )
                
                query = query.filter(Tenant.tenant_id == tenant_id)
            except Exception as e:
                raise HTTPException(
                    status_code=status.HTTP_400_BAD_REQUEST,
                    detail=f"Invalid tenant ID format: {str(e)}"
                )
        else:
            # No tenant specified, show deployments from the user's tenant
            if user_has_admin_or_msp_role(current_user, tenant_id):
                # Admin and MSP users can see all deployments if no tenant is specified
                pass
            else:
                # Regular users can only see deployments from their tenant
                if user_tenant:
                    query = query.filter(Tenant.tenant_id == user_tenant.tenant_id)
        
        results = query.all()
        
        # Convert to frontend-compatible format
        deployments = []
        for deployment, template, environment, tenant in results:
            # Get provider from template
            provider = template.provider
            
            # Get region from parameters if available
            region = None
            if deployment.parameters and "region" in deployment.parameters:
                region = deployment.parameters["region"]
            
            # Get deployment details if available to fetch cloud_resources
            deployment_details = db.query(DeploymentDetails).filter(
                DeploymentDetails.deployment_id == deployment.id
            ).first()
            
            # Get resources from deployment details
            resources = []
            if deployment_details and deployment_details.cloud_resources:
                resources = deployment_details.cloud_resources
            
            deployments.append(CloudDeploymentResponse(
                id=deployment.deployment_id,
                name=deployment.name,
                templateId=template.template_id,
                templateName=template.name,
                templateVersion=getattr(deployment, 'template_version', None),  # Safely get template_version if it exists
                provider=provider,
                status=deployment.status,
                environment=environment.name,
                createdAt=deployment.created_at.isoformat(),
                updatedAt=deployment.updated_at.isoformat(),
                parameters=deployment.parameters or {},
                resources=resources,  # Use resources from deployment_details
                tenantId=tenant.tenant_id,
                region=region,
                details={
                    "outputs": deployment_details.outputs if deployment_details else {}
                } if deployment_details else None
            ))
        
        return deployments
    
    except HTTPException:
        raise
    except Exception as e:
        raise HTTPException(
            status_code=status.HTTP_500_INTERNAL_SERVER_ERROR,
            detail=f"Error retrieving deployments: {str(e)}"
        )

@router.get("/{deployment_id}", tags=["deployments"], response_model=CloudDeploymentResponse)
def get_deployment(
    deployment_id: str,
    current_user: User = Depends(get_current_user),
    db: Session = Depends(get_db)
) -> Any:
    """
    Get a specific deployment by ID
    """
    try:
        # First, get the deployment to check if it exists and get its tenant_id
        deployment = db.query(Deployment).filter(Deployment.deployment_id == deployment_id).first()
        
        if not deployment:
            raise HTTPException(
                status_code=status.HTTP_404_NOT_FOUND,
                detail=f"Deployment with ID {deployment_id} not found"
            )
        
        # Check if user has permission to view deployments for this tenant
        has_permission = user_has_any_permission(current_user, ["list:deployments"], deployment.tenant_id)
        if not has_permission:
            raise HTTPException(
                status_code=status.HTTP_403_FORBIDDEN,
                detail="Not enough permissions"
            )
        
        # Now get the full deployment data with joins
        result = db.query(
            Deployment, Template, Environment, Tenant
        ).join(
            Template, Deployment.template_id == Template.id
        ).join(
            Environment, Deployment.environment_id == Environment.id
        ).join(
            Tenant, Deployment.tenant_id == Tenant.tenant_id  # Join on tenant_id (UUID) instead of id (Integer)
        ).filter(
            Deployment.deployment_id == deployment_id
        ).first()
        
        if not result:
            raise HTTPException(
                status_code=status.HTTP_404_NOT_FOUND,
                detail=f"Deployment with ID {deployment_id} not found"
            )
        
        deployment, template, environment, tenant = result
        
        # Check if user has access to this deployment's tenant
        if deployment.tenant_id != current_user.tenant_id:
            # Admin users can view all deployments
            if not user_has_admin_or_msp_role(current_user, deployment.tenant_id):
                raise HTTPException(
                    status_code=status.HTTP_403_FORBIDDEN,
                    detail="Not authorized to access this deployment"
                )
        
        # Get deployment details if available
        deployment_details = db.query(DeploymentDetails).filter(
            DeploymentDetails.deployment_id == deployment.id
        ).first()
        
        # Get resources from deployment details
        resources = []
        if deployment_details and deployment_details.cloud_resources:
            resources = deployment_details.cloud_resources
        
        # Convert to frontend-compatible format
        return CloudDeploymentResponse(
            id=deployment.deployment_id,
            name=deployment.name,
            templateId=template.template_id,
            templateName=template.name,
            templateVersion=deployment.template_version,  # Add template version
            provider=template.provider,
            status=deployment.status,
            environment=environment.name,
            createdAt=deployment.created_at.isoformat(),
            updatedAt=deployment.updated_at.isoformat(),
            parameters=deployment.parameters or {},
            resources=resources,
            tenantId=tenant.tenant_id,
            region=deployment.region,
            details={
                "outputs": deployment_details.outputs if deployment_details else {}
            } if deployment_details else None
        )
    
    except HTTPException:
        raise
    except Exception as e:
        raise HTTPException(
            status_code=status.HTTP_500_INTERNAL_SERVER_ERROR,
            detail=f"Error retrieving deployment: {str(e)}"
        )

@router.post("/", tags=["deployments"], response_model=CloudDeploymentResponse)
def create_deployment(
    deployment: DeploymentCreate,
    tenant_id: Optional[str] = None,
    current_user: User = Depends(get_current_user),
    db: Session = Depends(get_db)
) -> Any:
    """
    Create a new deployment
    
    If tenant_id is provided in the query string, it will be used instead of the current user's tenant_id.
    """
    # Check if user has permission to create deployments
    has_permission = user_has_any_permission(current_user, ["create:deployments"], tenant_id)
    if not has_permission:
        raise HTTPException(
            status_code=status.HTTP_403_FORBIDDEN,
            detail="Not enough permissions"
        )
    
    try:
        # Debug: Print the deployment data
        print(f"Deployment data received: {deployment.dict()}")
        print(f"Query param tenant_id: {tenant_id}")
        
        # Verify template exists
        print(f"Looking for template with template_id: {deployment.template_id}")
        template = db.query(Template).filter(Template.template_id == deployment.template_id).first()
        if not template:
            # Try to find the template by ID as a fallback
            print(f"Template not found by template_id, trying to find by id")
            template = db.query(Template).filter(Template.id == deployment.template_id).first()
            if not template:
                raise HTTPException(
                    status_code=status.HTTP_404_NOT_FOUND,
                    detail=f"Template with ID {deployment.template_id} not found"
                )
            print(f"Template found by id: {template.id}, template_id: {template.template_id}")
        else:
            print(f"Template found by template_id: {template.template_id}, id: {template.id}")
        
        # Verify environment exists
        environment = db.query(Environment).filter(Environment.id == deployment.environment_id).first()
        if not environment:
            raise HTTPException(
                status_code=status.HTTP_404_NOT_FOUND,
                detail=f"Environment with ID {deployment.environment_id} not found"
            )
        
        # Determine which tenant_id to use
        deployment_tenant_id = current_user.get_primary_tenant_id()
        if tenant_id:
            # Verify the tenant exists and user has access to it
            tenant_obj = db.query(Tenant).filter(Tenant.tenant_id == tenant_id).first()
            if not tenant_obj:
                raise HTTPException(
                    status_code=status.HTTP_404_NOT_FOUND,
                    detail=f"Tenant with ID {tenant_id} not found"
                )
            
            # Check if user has access to this tenant - admins must also have tenant access
            if not current_user.has_tenant_access(tenant_obj.tenant_id):
                logger.warning(f"User {current_user.username} does not have access to tenant {tenant_id}")
                raise HTTPException(
                    status_code=status.HTTP_403_FORBIDDEN,
                    detail="Not authorized to create deployments for other tenants"
                )
            
            deployment_tenant_id = tenant_id
            print(f"Using tenant_id from query parameter: {deployment_tenant_id}")
        else:
            print(f"Using current user's tenant_id: {deployment_tenant_id}")
        
        # Get tenant for response
        tenant = db.query(Tenant).filter(Tenant.tenant_id == deployment_tenant_id).first()
        
        # Create new deployment
        import uuid
        new_deployment = Deployment(
            deployment_id=str(uuid.uuid4()),
            name=deployment.name,
            description=deployment.description,
            status="pending",  # Default status for new deployments
            template_id=template.id,  # Use the template's numeric ID for the database relationship
            environment_id=deployment.environment_id,
            tenant_id=tenant.tenant_id,  # Use tenant_id (UUID) instead of id (Integer)
            created_by_id=current_user.id,
            parameters=deployment.parameters,
            deployment_type=template.type.lower(),  # Set deployment_type based on template type
            template_version=template.current_version  # Store the template version
        )
        
        db.add(new_deployment)
        db.commit()
        db.refresh(new_deployment)
        
        # Get cloud account for the environment
        cloud_account = None
        if environment.cloud_accounts:
            # Get the first cloud account associated with this environment
            cloud_account = environment.cloud_accounts[0]
        
        # Get cloud settings if available
        cloud_settings = None
        if cloud_account and cloud_account.settings_id:
            cloud_settings = db.query(CloudSettings).filter(
                CloudSettings.id == cloud_account.settings_id
            ).first()
        
        # Forward deployment to deployment engine
        try:
            # Determine location/region from parameters or use default
            location = "eastus"  # Default location
            if deployment.parameters:
                if "location" in deployment.parameters:
                    location = deployment.parameters["location"]
                elif "region" in deployment.parameters:
                    location = deployment.parameters["region"]
            
            # Use location from deployment request if provided, otherwise use the determined location
            if deployment.location:
                location = deployment.location
            
            # Determine resource group - use provided value or generate default
            resource_group = deployment.resource_group
            if not resource_group:
                resource_group = f"rg-{new_deployment.name.lower().replace(' ', '-')}"
            
            # Ensure template_code is a string and not empty
            template_code = template.code if template.code else ""
            
            # Create deployment engine request
            engine_deployment = {
                "deployment_id": new_deployment.deployment_id,  # Pass the backend-generated deployment ID
                "name": new_deployment.name,
                "description": new_deployment.description,
                "deployment_type": template.type.lower(),  # Use template type (terraform, arm, etc.)
                "resource_group": resource_group,
                "location": location,
                "template": {
                    "source": "code",
                    "code": template_code
                },
                "parameters": new_deployment.parameters if new_deployment.parameters else {}
            }
            
            # Debug: Log that we're passing the deployment ID to the engine
            print(f"Passing deployment_id to engine: {new_deployment.deployment_id}")
            
            # Add cloud account details if available
            if cloud_account:
                engine_deployment["subscription_id"] = cloud_account.cloud_ids[0] if cloud_account.cloud_ids else None
            
            # Add cloud settings (credentials) if available
            if cloud_settings:
                engine_deployment["settings_id"] = str(cloud_settings.settings_id)
                # Extract credentials from connection_details
                if cloud_settings.connection_details:
                    print(f"Connection details structure: {json.dumps(cloud_settings.connection_details, default=str)}")
                    
                    # Handle both string and dict formats for connection_details
                    if isinstance(cloud_settings.connection_details, str):
                        # Parse JSON string
                        connection_details = json.loads(cloud_settings.connection_details)
                        print(f"Parsed connection details from string: {json.dumps(connection_details, default=str)}")
                    else:
                        # Already a dict
                        connection_details = cloud_settings.connection_details
                    
                    # Extract credentials from the connection_details
                    engine_deployment["client_id"] = connection_details.get("client_id", "")
                    engine_deployment["client_secret"] = connection_details.get("client_secret", "")
                    engine_deployment["tenant_id"] = connection_details.get("tenant_id", "")
                    engine_deployment["subscription_id"] = connection_details.get("subscription_id", "")
                    
                    # Debug log for credentials
                    print(f"Extracted credentials from connection_details: client_id={engine_deployment['client_id'] != ''}, client_secret={engine_deployment['client_secret'] != ''}, tenant_id={engine_deployment['tenant_id'] != ''}, subscription_id={engine_deployment.get('subscription_id', '') != ''}")
            else:
                print("No cloud_settings found for this deployment")
            
            # Debug: Print engine deployment data (redact sensitive info)
            debug_data = engine_deployment.copy()
            if "client_secret" in debug_data:
                debug_data["client_secret"] = "***REDACTED***"
            print(f"Engine deployment data: {debug_data}")
            
            # Send to deployment engine
            headers = {"Authorization": f"Bearer {current_user.access_token}"}
            params = {}
            # If deploying to a different tenant, pass target_tenant_id
            if deployment_tenant_id != current_user.get_primary_tenant_id():
                params["target_tenant_id"] = deployment_tenant_id
            
            response = requests.post(
                f"{DEPLOYMENT_ENGINE_URL}/deployments",
                headers=headers,
                json=engine_deployment,
                params=params
            )
            
            # Debug: Print deployment engine response
            print(f"Deployment engine response status: {response.status_code}")
            print(f"Deployment engine response: {response.text}")
            
            if response.status_code != 200:
                # Log the error but don't fail the deployment creation
                print(f"Deployment engine error: {response.text}")
                # Update deployment status to reflect the error
                new_deployment.status = "failed"
                db.commit()
            else:
                # Update deployment with engine response
                engine_result = response.json()
                new_deployment.status = engine_result.get("status", "pending")
                
                # Store the Azure deployment ID in the cloud_deployment_id field
                if "azure_deployment_id" in engine_result:
                    new_deployment.cloud_deployment_id = engine_result["azure_deployment_id"]
                    print(f"Stored Azure deployment ID: {engine_result['azure_deployment_id']}")
                
                db.commit()
        except Exception as e:
            # Log the error but don't fail the deployment creation
            print(f"Error forwarding to deployment engine: {str(e)}")
            # Update deployment status to reflect the error
            new_deployment.status = "failed"
            db.commit()
        
        # Extract region from parameters if available
        region = None
        if new_deployment.parameters:
            if "region" in new_deployment.parameters:
                region = new_deployment.parameters["region"]
            elif "location" in new_deployment.parameters:
                region = new_deployment.parameters["location"]
        
        # Create deployment details record
        deployment_details = db.query(DeploymentDetails).filter(
            DeploymentDetails.deployment_id == new_deployment.id
        ).first()
        
        if not deployment_details:
            # Create cloud_properties object with location and resource_group
            cloud_properties = {}
            if location:
                cloud_properties['location'] = location
            if resource_group:
                cloud_properties['resource_group'] = resource_group
            
            deployment_details = DeploymentDetails(
                deployment_id=new_deployment.id,
                provider=template.provider,
                deployment_type=new_deployment.deployment_type,
                cloud_deployment_id=new_deployment.cloud_deployment_id,
                cloud_properties=cloud_properties if cloud_properties else None,
                status=new_deployment.status
            )
            db.add(deployment_details)
            db.commit()
        
        # Return frontend-compatible response
        return CloudDeploymentResponse(
            id=new_deployment.deployment_id,
            name=new_deployment.name,
            templateId=template.template_id,
            templateName=template.name,
            templateVersion=deployment.template_version,  # Add template version
            provider=template.provider,
            status=new_deployment.status,
            environment=environment.name,
            createdAt=new_deployment.created_at.isoformat(),
            updatedAt=new_deployment.updated_at.isoformat(),
            parameters=new_deployment.parameters or {},
            resources=[],  # Default empty list for new deployments
            tenantId=tenant.tenant_id,
            region=region,
            details={
                "outputs": deployment_details.outputs if deployment_details else {}
            } if deployment_details else None
        )
    
    except HTTPException:
        db.rollback()
        raise
    except Exception as e:
        db.rollback()
        raise HTTPException(
            status_code=status.HTTP_500_INTERNAL_SERVER_ERROR,
            detail=f"Error creating deployment: {str(e)}"
        )

@router.put("/{deployment_id}", tags=["deployments"], response_model=CloudDeploymentResponse)
def update_deployment(
    deployment_id: str,
    deployment_update: DeploymentUpdate,
    current_user: User = Depends(get_current_user),
    db: Session = Depends(get_db)
) -> Any:
    """
    Update a deployment
    """
    # Check if user has permission to update deployments
    has_permission = user_has_any_permission(current_user, ["update:deployments"], tenant_id)
    if not has_permission:
        raise HTTPException(
            status_code=status.HTTP_403_FORBIDDEN,
            detail="Not enough permissions"
        )
    
    try:
        # Get the deployment
        result = db.query(
            Deployment, Template, Environment, Tenant
        ).join(
            Template, Deployment.template_id == Template.id
        ).join(
            Environment, Deployment.environment_id == Environment.id
        ).join(
            Tenant, Deployment.tenant_id == Tenant.tenant_id  # Join on tenant_id (UUID) instead of id (Integer)
        ).filter(
            Deployment.deployment_id == deployment_id
        ).first()
        
        if not result:
            raise HTTPException(
                status_code=status.HTTP_404_NOT_FOUND,
                detail=f"Deployment with ID {deployment_id} not found"
            )
        
        deployment, template, environment, tenant = result
        
        # Check if user has access to this deployment's tenant
        if deployment.tenant_id != current_user.tenant_id:
            # Admin users can update all deployments
            if not user_has_admin_or_msp_role(current_user, deployment.tenant_id):
                raise HTTPException(
                    status_code=status.HTTP_403_FORBIDDEN,
                    detail="Not authorized to update this deployment"
                )
        
        # Update deployment
        deployment.name = deployment_update.name
        deployment.status = deployment_update.status
        deployment.parameters = deployment_update.parameters
        deployment.resources = deployment_update.resources
        deployment.region = deployment_update.region
        
        db.commit()
        db.refresh(deployment)
        
        # Return frontend-compatible response
        return CloudDeploymentResponse(
            id=deployment.deployment_id,
            name=deployment.name,
            templateId=template.template_id,
            templateName=template.name,
            templateVersion=deployment.template_version,  # Add template version
            provider=template.provider,
            status=deployment.status,
            environment=environment.name,
            createdAt=deployment.created_at.isoformat(),
            updatedAt=deployment.updated_at.isoformat(),
            parameters=deployment.parameters or {},
            resources=[],  # Default empty list if not available
            tenantId=tenant.tenant_id,
            region=deployment.region,
            details={
                "outputs": deployment_details.outputs if deployment_details else {}
            } if deployment_details else None
        )
    
    except HTTPException:
        db.rollback()
        raise
    except Exception as e:
        db.rollback()
        raise HTTPException(
            status_code=status.HTTP_500_INTERNAL_SERVER_ERROR,
            detail=f"Error updating deployment: {str(e)}"
        )

@router.delete("/{deployment_id}", tags=["deployments"])
def delete_deployment(
    deployment_id: str,
    current_user: User = Depends(get_current_user),
    db: Session = Depends(get_db)
) -> Any:
    """
    Delete a deployment and all related records
    """
    try:
        # First, get the deployment to check if it exists and get its tenant_id
        deployment = db.query(Deployment).filter(Deployment.deployment_id == deployment_id).first()
        
        if not deployment:
            raise HTTPException(
                status_code=status.HTTP_404_NOT_FOUND,
                detail=f"Deployment with ID {deployment_id} not found"
            )
        
        # Check if user has permission to delete deployments for this tenant
        has_permission = user_has_any_permission(current_user, ["delete:deployments"], deployment.tenant_id)
        if not has_permission:
            raise HTTPException(
                status_code=status.HTTP_403_FORBIDDEN,
                detail="Not enough permissions"
            )
        
        # Check if user has access to this deployment's tenant
        if deployment.tenant_id != current_user.tenant_id:
            # Admin users can delete all deployments
            if not user_has_admin_or_msp_role(current_user, deployment.tenant_id):
                raise HTTPException(
                    status_code=status.HTTP_403_FORBIDDEN,
                    detail="Not authorized to delete this deployment"
                )
        
        # Delete related records in the correct order to maintain referential integrity
        
        # 1. Delete deployment history records
        deployment_history_records = db.query(DeploymentHistory).filter(
            DeploymentHistory.deployment_id == deployment.id
        ).all()
        
        for history_record in deployment_history_records:
            db.delete(history_record)
        
        # 2. Delete deployment details records
        deployment_details_records = db.query(DeploymentDetails).filter(
            DeploymentDetails.deployment_id == deployment.id
        ).all()
        
        for details_record in deployment_details_records:
            db.delete(details_record)
        
        # 3. Finally delete the main deployment record
        db.delete(deployment)
        
        # Commit all deletions in a single transaction
        db.commit()
        
        logger.info(f"Successfully deleted deployment {deployment_id} and all related records")
        
        return Response(status_code=status.HTTP_204_NO_CONTENT)
    
    except HTTPException:
        db.rollback()
        raise
    except Exception as e:
        db.rollback()
        logger.error(f"Error deleting deployment {deployment_id}: {str(e)}")
        raise HTTPException(
            status_code=status.HTTP_500_INTERNAL_SERVER_ERROR,
            detail=f"Error deleting deployment: {str(e)}"
        )

@router.options("/", tags=["deployments"])
def options_deployments():
    """
    Handle preflight requests for deployments
    """
    response = Response(status_code=200)
    response.headers["Access-Control-Allow-Origin"] = "*"
    response.headers["Access-Control-Allow-Methods"] = "GET, OPTIONS"
    response.headers["Access-Control-Allow-Headers"] = "Content-Type, Authorization"
    return response

@router.options("/{deployment_id}", tags=["deployments"])
def options_deployment_by_id():
    """
    Handle preflight requests for specific deployment
    """
    response = Response(status_code=200)
    response.headers["Access-Control-Allow-Origin"] = "*"
    response.headers["Access-Control-Allow-Methods"] = "GET, PUT, DELETE, OPTIONS"
    response.headers["Access-Control-Allow-Headers"] = "Content-Type, Authorization"
    return response

@router.get("/{deployment_id}/logs", tags=["deployments"], response_model=List[Dict[str, Any]])
def get_deployment_logs(
    deployment_id: str,
    current_user: User = Depends(get_current_user),
    db: Session = Depends(get_db)
) -> Any:
    """
    Get logs for a specific deployment from the deployment_history table
    """
    try:
        # First, get the deployment to check if it exists and get its tenant_id
        deployment = db.query(Deployment).filter(Deployment.deployment_id == deployment_id).first()
        
        if not deployment:
            raise HTTPException(
                status_code=status.HTTP_404_NOT_FOUND,
                detail=f"Deployment with ID {deployment_id} not found"
            )
        
        # Check if user has permission to view deployments for this tenant
        has_permission = user_has_any_permission(current_user, ["list:deployments"], deployment.tenant_id)
        if not has_permission:
            raise HTTPException(
                status_code=status.HTTP_403_FORBIDDEN,
                detail="Not enough permissions"
            )
        
        # Now get the full deployment data with joins
        result = db.query(
            Deployment, Template, Environment, Tenant
        ).join(
            Template, Deployment.template_id == Template.id
        ).join(
            Environment, Deployment.environment_id == Environment.id
        ).join(
            Tenant, Deployment.tenant_id == Tenant.tenant_id  # Join on tenant_id (UUID) instead of id (Integer)
        ).filter(
            Deployment.deployment_id == deployment_id
        ).first()
        
        if not result:
            raise HTTPException(
                status_code=status.HTTP_404_NOT_FOUND,
                detail=f"Deployment with ID {deployment_id} not found"
            )
        
        deployment, template, environment, tenant = result
        
        # Check if user has access to this deployment's tenant
        if deployment.tenant_id != current_user.tenant_id:
            # Admin users can view all deployments
            if not user_has_admin_or_msp_role(current_user, deployment.tenant_id):
                raise HTTPException(
                    status_code=status.HTTP_403_FORBIDDEN,
                    detail="Not authorized to view this deployment"
                )
        
        # Get logs from deployment_history table
        logs = db.query(DeploymentHistory).filter(
            DeploymentHistory.deployment_id == deployment.id
        ).order_by(DeploymentHistory.created_at.desc()).all()
        
        # Format logs for response
        formatted_logs = []
        for log in logs:
            formatted_logs.append({
                "id": log.id,
                "status": log.status,
                "message": log.message,
                "details": log.details,
                "timestamp": log.created_at.isoformat(),
                "user_id": log.user_id
            })
        
        return formatted_logs
    
    except HTTPException:
        raise
    except Exception as e:
        raise HTTPException(
            status_code=status.HTTP_500_INTERNAL_SERVER_ERROR,
            detail=f"Error retrieving deployment logs: {str(e)}"
        )<|MERGE_RESOLUTION|>--- conflicted
+++ resolved
@@ -75,7 +75,7 @@
     
     try:
         # Use the provided tenant_id if it exists, otherwise use the current user's tenant
-        creds_tenant_id = tenant_id if tenant_id else current_user.get_primary_tenant_id()
+        creds_tenant_id = tenant_id if tenant_id else current_user.tenant.tenant_id
         
         # Check if tenant exists
         tenant = db.query(Tenant).filter(Tenant.tenant_id == creds_tenant_id).first()
@@ -86,7 +86,7 @@
             )
         
         # Check if user has permission to view credentials for this tenant
-        if creds_tenant_id != current_user.get_primary_tenant_id():
+        if creds_tenant_id != current_user.tenant.tenant_id:
             # Only admin or MSP users can view credentials for other tenants
             if not user_has_admin_or_msp_role(current_user, tenant_id):
                 raise HTTPException(
@@ -110,7 +110,7 @@
         params = {}
         
         # If accessing a different tenant, pass target_tenant_id
-        if creds_tenant_id != current_user.get_primary_tenant_id():
+        if creds_tenant_id != current_user.tenant.tenant_id:
             params["target_tenant_id"] = creds_tenant_id
         
         response = requests.get(
@@ -168,7 +168,7 @@
     
     try:
         # Use the provided tenant_id if it exists, otherwise use the current user's tenant
-        creds_tenant_id = tenant_id if tenant_id else current_user.get_primary_tenant_id()
+        creds_tenant_id = tenant_id if tenant_id else current_user.tenant.tenant_id
         
         # Check if tenant exists
         tenant = db.query(Tenant).filter(Tenant.tenant_id == creds_tenant_id).first()
@@ -179,7 +179,7 @@
             )
         
         # Check if user has permission to create for this tenant
-        if creds_tenant_id != current_user.get_primary_tenant_id():
+        if creds_tenant_id != current_user.tenant.tenant_id:
             # Only admin or MSP users can create for other tenants
             if not user_has_admin_or_msp_role(current_user, tenant_id):
                 raise HTTPException(
@@ -202,35 +202,8 @@
         db.commit()
         db.refresh(new_creds)
         
-<<<<<<< HEAD
-        # Note: Deployment engine now uses database-driven credential management
-        # The POST /credentials endpoint is deprecated and no longer needed
-        # Credentials are automatically loaded from the database when needed
-=======
-        # Forward credentials to deployment engine
-        headers = {"Authorization": f"Bearer {current_user.access_token}"}
-        
-        # Prepare parameters for the deployment engine
-        params = {}
-        
-        # If accessing a different tenant, pass target_tenant_id
-        if creds_tenant_id != current_user.get_primary_tenant_id():
-            params["target_tenant_id"] = creds_tenant_id
-        
-        response = requests.post(
-            f"{DEPLOYMENT_ENGINE_URL}/credentials",
-            headers=headers,
-            params=params,
-            json={
-                "client_id": credentials.client_id,
-                "client_secret": credentials.client_secret,
-                "tenant_id": credentials.tenant_id
-            }
-        )
-        
-        if response.status_code != 200:
-            raise Exception(f"Deployment engine error: {response.text}")
->>>>>>> 01c52618
+
+        logger.info(f"New Azure credentials added for tenant ID: {creds_tenant_id}, settings ID: {new_creds.settings_id}")
         
         return {"message": "Azure credentials added successfully", "id": str(new_creds.settings_id)}
     
@@ -255,7 +228,7 @@
     
     try:
         # Use the provided tenant_id if it exists, otherwise use the current user's tenant
-        creds_tenant_id = tenant_id if tenant_id else current_user.get_primary_tenant_id()
+        creds_tenant_id = tenant_id if tenant_id else current_user.tenant.tenant_id
         
         # Check if tenant exists
         tenant = db.query(Tenant).filter(Tenant.tenant_id == creds_tenant_id).first()
@@ -266,7 +239,7 @@
             )
         
         # Check if user has permission to view credentials for this tenant
-        if creds_tenant_id != current_user.get_primary_tenant_id():
+        if creds_tenant_id != current_user.tenant.tenant_id:
             # Only admin or MSP users can view credentials for other tenants
             if not user_has_admin_or_msp_role(current_user, tenant_id):
                 raise HTTPException(
@@ -291,7 +264,7 @@
         params = {"settings_id": settings_id}
         
         # If accessing a different tenant, pass target_tenant_id
-        if creds_tenant_id != current_user.get_primary_tenant_id():
+        if creds_tenant_id != current_user.tenant.tenant_id:
             params["target_tenant_id"] = creds_tenant_id
         
         response = requests.get(
@@ -337,7 +310,7 @@
     
     try:
         # Use the provided tenant_id if it exists, otherwise use the current user's tenant
-        creds_tenant_id = tenant_id if tenant_id else current_user.get_primary_tenant_id()
+        creds_tenant_id = tenant_id if tenant_id else current_user.tenant.tenant_id
         
         # Check if tenant exists
         tenant = db.query(Tenant).filter(Tenant.tenant_id == creds_tenant_id).first()
@@ -348,7 +321,7 @@
             )
         
         # Check if user has permission to delete credentials for this tenant
-        if creds_tenant_id != current_user.get_primary_tenant_id():
+        if creds_tenant_id != current_user.tenant.tenant_id:
             # Only admin or MSP users can delete credentials for other tenants
             if not user_has_admin_or_msp_role(current_user, tenant_id):
                 raise HTTPException(
@@ -552,7 +525,7 @@
     
     try:
         # Use the provided tenant_id if it exists, otherwise use the current user's tenant
-        account_tenant_id = tenant_id if tenant_id else current_user.get_primary_tenant_id()
+        account_tenant_id = tenant_id if tenant_id else current_user.tenant.tenant_id
         
         # Check if tenant exists
         tenant = db.query(Tenant).filter(Tenant.tenant_id == account_tenant_id).first()
@@ -563,7 +536,7 @@
             )
         
         # Check if user has permission to access this tenant
-        if account_tenant_id != current_user.get_primary_tenant_id():
+        if account_tenant_id != current_user.tenant.tenant_id:
             # Only admin or MSP users can access other tenants
             if not user_has_admin_or_msp_role(current_user, tenant_id):
                 raise HTTPException(
@@ -588,7 +561,7 @@
         params = {"settings_id": settings_id}
         
         # If accessing a different tenant, pass target_tenant_id
-        if account_tenant_id != current_user.get_primary_tenant_id():
+        if account_tenant_id != current_user.tenant.tenant_id:
             params["target_tenant_id"] = account_tenant_id
         
         # Call the subscriptions endpoint with parameters
@@ -897,7 +870,7 @@
             )
         
         # Determine which tenant_id to use
-        deployment_tenant_id = current_user.get_primary_tenant_id()
+        deployment_tenant_id = current_user.tenant_id
         if tenant_id:
             # Verify the tenant exists and user has access to it
             tenant_obj = db.query(Tenant).filter(Tenant.tenant_id == tenant_id).first()
@@ -1037,7 +1010,7 @@
             headers = {"Authorization": f"Bearer {current_user.access_token}"}
             params = {}
             # If deploying to a different tenant, pass target_tenant_id
-            if deployment_tenant_id != current_user.get_primary_tenant_id():
+            if deployment_tenant_id != current_user.tenant_id:
                 params["target_tenant_id"] = deployment_tenant_id
             
             response = requests.post(
