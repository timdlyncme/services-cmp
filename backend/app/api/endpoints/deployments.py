from typing import Any, List, Optional, Dict
from fastapi import APIRouter, Depends, HTTPException, status, Response, Query, Body, Path
from sqlalchemy.orm import Session
from sqlalchemy import func
import uuid
import requests
import os
import json
from datetime import datetime
from pydantic import BaseModel, Field

import logging

# Set up logging for this endpoint
logger = logging.getLogger(__name__)
logger.setLevel(logging.DEBUG)

from app.db.session import get_db
from app.api.endpoints.auth import get_current_user
from app.models.user import User, Tenant
from app.models.deployment import Deployment, DeploymentHistory, Template, Environment, CloudAccount
from app.models.deployment_details import DeploymentDetails
from app.models.cloud_settings import CloudSettings
from app.schemas.deployment import (
    DeploymentResponse, DeploymentCreate, DeploymentUpdate,
    CloudDeploymentResponse
)
from app.core.tenant_utils import (
    resolve_tenant_context,
    get_user_role_name_in_tenant,
    user_has_admin_or_msp_role,
    user_has_any_permission
)

router = APIRouter()

# Deployment engine API URL
DEPLOYMENT_ENGINE_URL = os.getenv("DEPLOYMENT_ENGINE_URL", "http://deployment-engine:5000")

# Cloud Settings Schemas
class AzureCredentialsCreate(BaseModel):
    name: str = Field(..., description="Friendly name for the credentials")
    client_id: str
    client_secret: str
    tenant_id: str

class AzureCredentialsResponse(BaseModel):
    id: str  # Changed from int to str to use UUID
    name: str
    client_id: str
    tenant_id: str
    configured: bool = False
    message: str = ""

# Azure Subscription Schemas
class AzureSubscriptionResponse(BaseModel):
    id: str
    name: str
    state: str
    tenant_id: str

@router.get("/azure_credentials", tags=["azure-credentials"], response_model=List[AzureCredentialsResponse])
def get_azure_credentials(
    *,
    db: Session = Depends(get_db),
    current_user: User = Depends(get_current_user),
    tenant_id: Optional[str] = None
):
    """
    Get all Azure credentials for the tenant
    """
    # Check if user has permission to view credentials
    if not user_has_any_permission(current_user, ["list:deployments"], tenant_id):
        raise HTTPException(status_code=403, detail="Not enough permissions")
    
    try:
        # Use the provided tenant_id if it exists, otherwise use the current user's tenant
        creds_tenant_id = tenant_id if tenant_id else current_user.tenant.tenant_id
        
        # Check if tenant exists
        tenant = db.query(Tenant).filter(Tenant.tenant_id == creds_tenant_id).first()
        if not tenant:
            raise HTTPException(
                status_code=status.HTTP_404_NOT_FOUND,
                detail=f"Tenant with ID {creds_tenant_id} not found"
            )
        
        # Check if user has permission to view credentials for this tenant
        if creds_tenant_id != current_user.tenant.tenant_id:
            # Only admin or MSP users can view credentials for other tenants
            if not user_has_admin_or_msp_role(current_user, tenant_id):
                raise HTTPException(
                    status_code=status.HTTP_403_FORBIDDEN,
                    detail="Not authorized to view credentials for other tenants"
                )
        
        # Get all credentials from database
        creds_list = db.query(CloudSettings).filter(
            CloudSettings.tenant_id == creds_tenant_id,
            CloudSettings.provider == "azure"
        ).all()
        
        if not creds_list:
            return []
        
        # Forward request to deployment engine to check status
        headers = {"Authorization": f"Bearer {current_user.access_token}"}
        
        # Prepare parameters for the deployment engine
        params = {}
        
        # If accessing a different tenant, pass target_tenant_id
        if creds_tenant_id != current_user.tenant.tenant_id:
            params["target_tenant_id"] = creds_tenant_id
        
        response = requests.get(
            f"{DEPLOYMENT_ENGINE_URL}/credentials",
            headers=headers,
            params=params
        )
        
        engine_status = {"configured": False, "message": "Unknown status"}
        if response.status_code == 200:
            engine_status = response.json()
        else:
            # If deployment engine returns an error, still show the credentials from database
            logger.warning(f"Deployment engine credentials check failed: {response.text}")
            engine_status = {"configured": True, "message": "Credentials managed in database"}
        
        # Format response
        result = []
        for creds in creds_list:
            # Extract client_id and tenant_id from connection_details
            client_id = ""
            tenant_id = ""
            if creds.connection_details:
                client_id = creds.connection_details.get("client_id", "")
                tenant_id = creds.connection_details.get("tenant_id", "")
            
            result.append({
                "id": str(creds.settings_id),  # Use settings_id as the ID
                "name": creds.name or "Azure Credentials",
                "client_id": client_id,
                "tenant_id": tenant_id,
                "configured": engine_status.get("configured", False),
                "message": engine_status.get("message", "")
            })
        
        return result
    
    except Exception as e:
        raise HTTPException(status_code=500, detail=str(e))

@router.post("/azure_credentials", tags=["azure-credentials"], response_model=Dict[str, str])
def set_azure_credentials(
    *,
    db: Session = Depends(get_db),
    current_user: User = Depends(get_current_user),
    credentials: AzureCredentialsCreate,
    tenant_id: Optional[str] = None
):
    """
    Set Azure credentials for deployments
    """
    # Check if user has permission to manage credentials
    if not user_has_any_permission(current_user, ["manage:deployments"], tenant_id):
        raise HTTPException(status_code=403, detail="Not enough permissions")
    
    try:
        # Use the provided tenant_id if it exists, otherwise use the current user's tenant
        creds_tenant_id = tenant_id if tenant_id else current_user.tenant.tenant_id
        
        # Check if tenant exists
        tenant = db.query(Tenant).filter(Tenant.tenant_id == creds_tenant_id).first()
        if not tenant:
            raise HTTPException(
                status_code=status.HTTP_404_NOT_FOUND,
                detail=f"Tenant with ID {creds_tenant_id} not found"
            )
        
        # Check if user has permission to create for this tenant
        if creds_tenant_id != current_user.tenant.tenant_id:
            # Only admin or MSP users can create for other tenants
            if not user_has_admin_or_msp_role(current_user, tenant_id):
                raise HTTPException(
                    status_code=status.HTTP_403_FORBIDDEN,
                    detail="Not authorized to create credentials for other tenants"
                )
        
        # Create new credentials with connection_details as JSON
        new_creds = CloudSettings(
            provider="azure",
            name=credentials.name,
            connection_details={
                "client_id": credentials.client_id,
                "client_secret": credentials.client_secret,
                "tenant_id": credentials.tenant_id
            },
            tenant_id=creds_tenant_id
        )
        db.add(new_creds)
        db.commit()
        db.refresh(new_creds)
        
        # Forward credentials to deployment engine
        headers = {"Authorization": f"Bearer {current_user.access_token}"}
        response = requests.post(
            f"{DEPLOYMENT_ENGINE_URL}/credentials",
            headers=headers,
            json={
                "client_id": credentials.client_id,
                "client_secret": credentials.client_secret,
                "tenant_id": credentials.tenant_id
            }
        )
        
        if response.status_code != 200:
            raise Exception(f"Deployment engine error: {response.text}")
        
        return {"message": "Azure credentials added successfully", "id": str(new_creds.settings_id)}
    
    except Exception as e:
        db.rollback()
        raise HTTPException(status_code=500, detail=str(e))

@router.get("/azure_credentials/{settings_id}", tags=["azure-credentials"], response_model=AzureCredentialsResponse)
def get_azure_credential(
    *,
    db: Session = Depends(get_db),
    current_user: User = Depends(get_current_user),
    settings_id: str,
    tenant_id: Optional[str] = None
):
    """
    Get a specific Azure credential by settings_id
    """
    # Check if user has permission to view credentials
    if not user_has_any_permission(current_user, ["list:deployments"], tenant_id):
        raise HTTPException(status_code=403, detail="Not enough permissions")
    
    try:
        # Use the provided tenant_id if it exists, otherwise use the current user's tenant
        creds_tenant_id = tenant_id if tenant_id else current_user.tenant.tenant_id
        
        # Check if tenant exists
        tenant = db.query(Tenant).filter(Tenant.tenant_id == creds_tenant_id).first()
        if not tenant:
            raise HTTPException(
                status_code=status.HTTP_404_NOT_FOUND,
                detail=f"Tenant with ID {creds_tenant_id} not found"
            )
        
        # Check if user has permission to view credentials for this tenant
        if creds_tenant_id != current_user.tenant.tenant_id:
            # Only admin or MSP users can view credentials for other tenants
            if not user_has_admin_or_msp_role(current_user, tenant_id):
                raise HTTPException(
                    status_code=status.HTTP_403_FORBIDDEN,
                    detail="Not authorized to view credentials for other tenants"
                )
        
        # Get credential from database
        creds = db.query(CloudSettings).filter(
            CloudSettings.tenant_id == creds_tenant_id,
            CloudSettings.provider == "azure",
            CloudSettings.settings_id == settings_id
        ).first()
        
        if not creds:
            raise HTTPException(status_code=404, detail="Credential not found")
        
        # Forward request to deployment engine to check status
        headers = {"Authorization": f"Bearer {current_user.access_token}"}
        
        # Prepare parameters for the deployment engine
        params = {"settings_id": settings_id}
        
        # If accessing a different tenant, pass target_tenant_id
        if creds_tenant_id != current_user.tenant.tenant_id:
            params["target_tenant_id"] = creds_tenant_id
        
        response = requests.get(
            f"{DEPLOYMENT_ENGINE_URL}/credentials",
            headers=headers,
            params=params
        )
        
        engine_status = {"configured": False, "message": "Unknown status"}
        if response.status_code == 200:
            engine_status = response.json()
        else:
            # If deployment engine returns an error, still show the credentials from database
            logger.warning(f"Deployment engine credentials check failed: {response.text}")
            engine_status = {"configured": True, "message": "Credentials managed in database"}
        
        return {
            "id": str(creds.settings_id),  # Use settings_id as the ID
            "name": creds.name or "Azure Credentials",
            "client_id": creds.connection_details.get("client_id", "") if creds.connection_details else "",
            "tenant_id": creds.connection_details.get("tenant_id", "") if creds.connection_details else "",
            "configured": engine_status.get("configured", False),
            "message": engine_status.get("message", "")
        }
    
    except Exception as e:
        raise HTTPException(status_code=500, detail=str(e))

@router.delete("/azure_credentials/{settings_id}", tags=["azure-credentials"], response_model=Dict[str, str])
def delete_azure_credential(
    *,
    db: Session = Depends(get_db),
    current_user: User = Depends(get_current_user),
    settings_id: str,
    tenant_id: Optional[str] = None
):
    """
    Delete a specific Azure credential by settings_id
    """
    # Check if user has permission to manage credentials
    if not user_has_any_permission(current_user, ["manage:deployments"], tenant_id):
        raise HTTPException(status_code=403, detail="Not enough permissions")
    
    try:
        # Use the provided tenant_id if it exists, otherwise use the current user's tenant
        creds_tenant_id = tenant_id if tenant_id else current_user.tenant.tenant_id
        
        # Check if tenant exists
        tenant = db.query(Tenant).filter(Tenant.tenant_id == creds_tenant_id).first()
        if not tenant:
            raise HTTPException(
                status_code=status.HTTP_404_NOT_FOUND,
                detail=f"Tenant with ID {creds_tenant_id} not found"
            )
        
        # Check if user has permission to delete credentials for this tenant
        if creds_tenant_id != current_user.tenant.tenant_id:
            # Only admin or MSP users can delete credentials for other tenants
            if not user_has_admin_or_msp_role(current_user, tenant_id):
                raise HTTPException(
                    status_code=status.HTTP_403_FORBIDDEN,
                    detail="Not authorized to delete credentials for other tenants"
                )
        
        # Get credential from database
        creds = db.query(CloudSettings).filter(
            CloudSettings.tenant_id == creds_tenant_id,
            CloudSettings.provider == "azure",
            CloudSettings.settings_id == settings_id
        ).first()
        
        if not creds:
            raise HTTPException(status_code=404, detail="Credential not found")
        
        # Check if credential is in use by any cloud accounts
        in_use = db.query(CloudAccount).filter(
            CloudAccount.settings_id == creds.id
        ).first()
        
        if in_use:
            raise HTTPException(
                status_code=400, 
                detail="Cannot delete credential that is in use by cloud accounts"
            )
        
        # Delete credential
        db.delete(creds)
        db.commit()
        
        return {"message": "Azure credential deleted successfully"}
    
    except HTTPException:
        raise
    except Exception as e:
        db.rollback()
        raise HTTPException(status_code=500, detail=str(e))

@router.put("/engine/{deployment_id}/status", tags=["deployment-engine"], response_model=Dict[str, Any])
def update_deployment_status(
    deployment_id: str,
    update_data: Dict[str, Any],
    current_user: User = Depends(get_current_user),
    db: Session = Depends(get_db)
) -> Any:
    """
    Update deployment status from the deployment engine
    """
    logger.setLevel(logging.DEBUG)
    
    logger.debug(f"Received status update for deployment {deployment_id}")
    logger.debug(f"Update data: {json.dumps(update_data, default=str)}")
    logger.debug(f"User: {current_user.username} (ID: {current_user.id})")
    
    # Find the deployment first to get tenant_id
    logger.debug(f"Looking for deployment with ID: {deployment_id}")
    deployment = db.query(Deployment).filter(Deployment.deployment_id == deployment_id).first()
    
    if not deployment:
        logger.warning(f"Deployment not found: {deployment_id}")
        raise HTTPException(
            status_code=status.HTTP_404_NOT_FOUND,
            detail="Deployment not found"
        )
    
    logger.debug(f"Found deployment: {deployment.name} (ID: {deployment.id}, DB ID: {deployment.deployment_id})")
    
    # Get tenant_id from deployment for permission check
    tenant_id = deployment.tenant_id
    
    # Check if user has permission to update deployments
    has_permission = user_has_any_permission(current_user, ["update:deployments"], tenant_id)
    logger.debug(f"User has update:deployments permission: {has_permission}")
    
    if not has_permission:
        logger.warning(f"User {current_user.username} does not have permission to update deployments")
        raise HTTPException(
            status_code=status.HTTP_403_FORBIDDEN,
            detail="Not enough permissions"
        )
    
    try:
        # Get or create deployment details
        logger.debug(f"Looking for deployment details for deployment ID: {deployment.id}")
        deployment_details = db.query(DeploymentDetails).filter(
            DeploymentDetails.deployment_id == deployment.id
        ).first()
        
        if not deployment_details:
            logger.debug(f"Creating new deployment details for deployment ID: {deployment.id}")
            
            # Create cloud_properties object with available data
            cloud_properties = {}
            if hasattr(deployment, 'region') and deployment.region:
                cloud_properties['location'] = deployment.region
            
            deployment_details = DeploymentDetails(
                deployment_id=deployment.id,
                provider="azure",
                deployment_type=deployment.deployment_type if hasattr(deployment, 'deployment_type') else "arm",
                cloud_deployment_id=deployment.cloud_deployment_id if hasattr(deployment, 'cloud_deployment_id') else None,
                cloud_properties=cloud_properties if cloud_properties else None,
                status="in_progress"
            )
            db.add(deployment_details)
            logger.debug(f"Added new deployment details to session")
        else:
            logger.debug(f"Found existing deployment details: {deployment_details.id}")
        
        # Update deployment status
        status_value = update_data.get("status")
        if status_value:
            logger.debug(f"Updating status to: {status_value}")
            deployment.status = status_value
            deployment_details.status = status_value
            
            # If deployment is complete, update completed_at
            if status_value in ["succeeded", "failed", "canceled"]:
                logger.debug(f"Deployment is complete with status: {status_value}, updating completed_at")
                deployment_details.completed_at = datetime.utcnow()
        
        # Update resources
        resources = update_data.get("resources")
        if resources:
            logger.debug(f"Updating resources: {len(resources)} resources")
            deployment_details.cloud_resources = resources
        
        # Update outputs
        outputs = update_data.get("outputs")
        if outputs:
            logger.debug(f"Updating outputs: {len(outputs)} outputs")
            deployment_details.outputs = outputs
        
        # Update logs
        logs = update_data.get("logs")
        if logs:
            logger.debug(f"Updating logs: {len(logs)} log entries")
            deployment_details.logs = logs
        
        # Add to deployment history
        logger.debug(f"Creating history entry for status: {status_value}")
        history_entry = DeploymentHistory(
            deployment_id=deployment.id,
            status=status_value,
            message=f"Deployment status updated to {status_value}",
            details={
                "resources": resources,
                "outputs": outputs,
                "logs": logs,
                "deployment_result": update_data.get("deployment_result", {})  # Store the deployment result
            },
            user_id=current_user.id
        )
        db.add(history_entry)
        logger.debug(f"Added history entry to session")
        
        # Commit changes
        logger.debug("Committing changes to database")
        try:
            db.commit()
            logger.debug("Successfully committed changes to database")
        except Exception as commit_error:
            logger.error(f"Error committing to database: {str(commit_error)}")
            db.rollback()
            raise commit_error
        
        logger.debug(f"Status update for deployment {deployment_id} completed successfully")
        return {
            "message": "Deployment status updated successfully",
            "deployment_id": deployment_id,
            "status": status_value
        }
    
    except Exception as e:
        logger.error(f"Error updating deployment status: {str(e)}", exc_info=True)
        db.rollback()
        raise HTTPException(
            status_code=status.HTTP_500_INTERNAL_SERVER_ERROR,
            detail=f"Error updating deployment status: {str(e)}"
        )

@router.get("/azure_credentials/{settings_id}/subscriptions", tags=["azure-credentials"], response_model=List[AzureSubscriptionResponse])
def list_azure_subscriptions(
    *,
    db: Session = Depends(get_db),
    current_user: User = Depends(get_current_user),
    settings_id: str,
    tenant_id: Optional[str] = None
):
    """
    List available Azure subscriptions for a specific credential
    
    If tenant_id is provided, it will be used to filter the credentials.
    Otherwise, the current user's tenant ID will be used.
    """
    # Check if user has permission to view credentials
    if not user_has_any_permission(current_user, ["list:deployments"], tenant_id):
        raise HTTPException(status_code=403, detail="Not enough permissions")
    
    try:
        # Use the provided tenant_id if it exists, otherwise use the current user's tenant
        account_tenant_id = tenant_id if tenant_id else current_user.tenant.tenant_id
        
        # Check if tenant exists
        tenant = db.query(Tenant).filter(Tenant.tenant_id == account_tenant_id).first()
        if not tenant:
            raise HTTPException(
                status_code=404,
                detail=f"Tenant with ID {account_tenant_id} not found"
            )
        
        # Check if user has permission to access this tenant
        if account_tenant_id != current_user.tenant.tenant_id:
            # Only admin or MSP users can access other tenants
            if not user_has_admin_or_msp_role(current_user, tenant_id):
                raise HTTPException(
                    status_code=403,
                    detail="Not authorized to access credentials for other tenants"
                )
        
        # Get credential from database
        creds = db.query(CloudSettings).filter(
            CloudSettings.tenant_id == account_tenant_id,
            CloudSettings.provider == "azure",
            CloudSettings.settings_id == settings_id
        ).first()
        
        if not creds:
            raise HTTPException(status_code=404, detail="Credential not found")
        
        # Forward request to deployment engine with settings_id parameter
        headers = {"Authorization": f"Bearer {current_user.access_token}"}
        
        # Prepare parameters for the deployment engine
        params = {"settings_id": settings_id}
        
        # If accessing a different tenant, pass target_tenant_id
        if account_tenant_id != current_user.tenant.tenant_id:
            params["target_tenant_id"] = account_tenant_id
        
        # Call the subscriptions endpoint with parameters
        response = requests.get(
            f"{DEPLOYMENT_ENGINE_URL}/credentials/subscriptions",
            headers=headers,
            params=params
        )
        
        if response.status_code != 200:
            logger.error(f"Error listing subscriptions from deployment engine: {response.text}")
            
            # Try to parse the error response
            try:
                error_data = response.json()
                error_message = error_data.get("detail", response.text)
            except:
                error_message = response.text
            
            # Return a more user-friendly error response
            raise HTTPException(
                status_code=response.status_code,
                detail=f"Failed to list Azure subscriptions: {error_message}"
            )
        
        return response.json()
    
    except HTTPException:
        raise
    except Exception as e:
        raise HTTPException(status_code=500, detail=str(e))

@router.get("/", tags=["deployments"], response_model=List[CloudDeploymentResponse])
def get_deployments(
    tenant_id: Optional[str] = None,
    current_user: User = Depends(get_current_user),
    db: Session = Depends(get_db)
) -> Any:
    """
    Get all deployments for the current user's tenant or a specific tenant
    """
    # Add CORS headers
    response = Response()
    response.headers["Access-Control-Allow-Origin"] = "*"
    response.headers["Access-Control-Allow-Methods"] = "GET, POST, PUT, DELETE, OPTIONS"
    response.headers["Access-Control-Allow-Headers"] = "Content-Type, Authorization"
    
    # Handle empty string tenant_id (convert to None)
    if tenant_id is not None and tenant_id.strip() == "":
        tenant_id = None
    
    logger.debug(f"get_deployments called with tenant_id: '{tenant_id}' (type: {type(tenant_id)})")
    
    # Check if user has permission to view deployments
    has_permission = user_has_any_permission(current_user, ["list:deployments"], tenant_id)
    if not has_permission:
        raise HTTPException(
            status_code=status.HTTP_403_FORBIDDEN,
            detail="Not enough permissions to list deployments"
        )
    
    try:
        query = db.query(
            Deployment, Template, Environment, Tenant
        ).join(
            Template, Deployment.template_id == Template.id
        ).join(
            Environment, Deployment.environment_id == Environment.id
        ).join(
            Tenant, Deployment.tenant_id == Tenant.tenant_id  # Join on tenant_id (UUID) instead of id (Integer)
        )
        
        # Get the user's tenant
        user_tenant = db.query(Tenant).filter(Tenant.tenant_id == current_user.tenant_id).first()
        
        # Filter by tenant if specified
        if tenant_id:
            # Handle different tenant ID formats
            try:
                logger.debug(f"Processing tenant_id: '{tenant_id}' (type: {type(tenant_id)})")
                
                # Remove 'tenant-' prefix if present
                if tenant_id.startswith('tenant-'):
                    tenant_id = tenant_id[7:]
                
                logger.debug(f"After prefix removal: '{tenant_id}'")
                
                # Check if tenant exists
                tenant = db.query(Tenant).filter(Tenant.tenant_id == tenant_id).first()
                if not tenant:
                    logger.warning(f"Tenant not found: {tenant_id}")
                    raise HTTPException(
                        status_code=status.HTTP_404_NOT_FOUND,
                        detail=f"Tenant with ID {tenant_id} not found"
                    )
                
<<<<<<< HEAD
                # Add debug logging for tenant access
                has_tenant_access = current_user.has_tenant_access(tenant.tenant_id)
                has_admin_or_msp = user_has_admin_or_msp_role(current_user, tenant.tenant_id)
                logger.debug(f"User {current_user.username} access check for tenant {tenant.tenant_id}: has_tenant_access={has_tenant_access}, has_admin_or_msp={has_admin_or_msp}")

                # Check if user has access to this tenant
                if not has_tenant_access and not has_admin_or_msp:
=======
                logger.debug(f"Found tenant: {tenant.name} (ID: {tenant.tenant_id})")
                logger.debug(f"Current user tenant_id: {current_user.tenant_id}")
                
                # Check if user has access to this tenant
                if tenant.tenant_id != current_user.tenant_id and not user_has_admin_or_msp_role(current_user, tenant.tenant_id):
>>>>>>> e2399afc
                    logger.warning(f"User {current_user.username} not authorized for tenant {tenant_id}")
                    raise HTTPException(
                        status_code=status.HTTP_403_FORBIDDEN,
                        detail="Not authorized to view deployments for this tenant"
                    )
                
                query = query.filter(Tenant.tenant_id == tenant_id)
            except HTTPException:
                # Re-raise HTTP exceptions as-is
                raise
            except Exception as e:
                logger.error(f"Exception in tenant filtering: {str(e)}, tenant_id: '{tenant_id}'")
                raise HTTPException(
                    status_code=status.HTTP_400_BAD_REQUEST,
                    detail=f"Invalid tenant ID format: {str(e)}"
                )
        else:
            # No tenant specified, show deployments from the user's tenant
            if user_has_admin_or_msp_role(current_user, tenant_id):
                # Admin and MSP users can see all deployments if no tenant is specified
                pass
            else:
                # Regular users can only see deployments from their tenant
                if user_tenant:
                    query = query.filter(Tenant.tenant_id == user_tenant.tenant_id)
        
        results = query.all()
        
        # Convert to frontend-compatible format
        deployments = []
        for deployment, template, environment, tenant in results:
            # Get provider from template
            provider = template.provider
            
            # Get region from parameters if available
            region = None
            if deployment.parameters and "region" in deployment.parameters:
                region = deployment.parameters["region"]
            
            # Get deployment details if available to fetch cloud_resources
            deployment_details = db.query(DeploymentDetails).filter(
                DeploymentDetails.deployment_id == deployment.id
            ).first()
            
            # Get resources from deployment details
            resources = []
            if deployment_details and deployment_details.cloud_resources:
                resources = deployment_details.cloud_resources
            
            deployments.append(CloudDeploymentResponse(
                id=deployment.deployment_id,
                name=deployment.name,
                templateId=template.template_id,
                templateName=template.name,
                templateVersion=getattr(deployment, 'template_version', None),  # Safely get template_version if it exists
                provider=provider,
                status=deployment.status,
                environment=environment.name,
                createdAt=deployment.created_at.isoformat(),
                updatedAt=deployment.updated_at.isoformat(),
                parameters=deployment.parameters or {},
                resources=resources,  # Use resources from deployment_details
                tenantId=tenant.tenant_id,
                region=region,
                details={
                    "outputs": deployment_details.outputs if deployment_details else {}
                } if deployment_details else None
            ))
        
        return deployments
    
    except HTTPException:
        raise
    except Exception as e:
        raise HTTPException(
            status_code=status.HTTP_500_INTERNAL_SERVER_ERROR,
            detail=f"Error retrieving deployments: {str(e)}"
        )

@router.get("/{deployment_id}", tags=["deployments"], response_model=CloudDeploymentResponse)
def get_deployment(
    deployment_id: str,
    current_user: User = Depends(get_current_user),
    db: Session = Depends(get_db)
) -> Any:
    """
    Get a specific deployment by ID
    """
    try:
        # First, get the deployment to check if it exists and get its tenant_id
        deployment = db.query(Deployment).filter(Deployment.deployment_id == deployment_id).first()
        
        if not deployment:
            raise HTTPException(
                status_code=status.HTTP_404_NOT_FOUND,
                detail=f"Deployment with ID {deployment_id} not found"
            )
        
        # Check if user has permission to view deployments for this tenant
        has_permission = user_has_any_permission(current_user, ["list:deployments"], deployment.tenant_id)
        if not has_permission:
            raise HTTPException(
                status_code=status.HTTP_403_FORBIDDEN,
                detail="Not enough permissions"
            )
        
        # Now get the full deployment data with joins
        result = db.query(
            Deployment, Template, Environment, Tenant
        ).join(
            Template, Deployment.template_id == Template.id
        ).join(
            Environment, Deployment.environment_id == Environment.id
        ).join(
            Tenant, Deployment.tenant_id == Tenant.tenant_id  # Join on tenant_id (UUID) instead of id (Integer)
        ).filter(
            Deployment.deployment_id == deployment_id
        ).first()
        
        if not result:
            raise HTTPException(
                status_code=status.HTTP_404_NOT_FOUND,
                detail=f"Deployment with ID {deployment_id} not found"
            )
        
        deployment, template, environment, tenant = result
        
        # Check if user has access to this deployment's tenant
        if deployment.tenant_id != current_user.tenant_id:
            # Admin users can view all deployments
            if not user_has_admin_or_msp_role(current_user, deployment.tenant_id):
                raise HTTPException(
                    status_code=status.HTTP_403_FORBIDDEN,
                    detail="Not authorized to access this deployment"
                )
        
        # Get deployment details if available
        deployment_details = db.query(DeploymentDetails).filter(
            DeploymentDetails.deployment_id == deployment.id
        ).first()
        
        # Get resources from deployment details
        resources = []
        if deployment_details and deployment_details.cloud_resources:
            resources = deployment_details.cloud_resources
        
        # Convert to frontend-compatible format
        return CloudDeploymentResponse(
            id=deployment.deployment_id,
            name=deployment.name,
            templateId=template.template_id,
            templateName=template.name,
            templateVersion=deployment.template_version,  # Add template version
            provider=template.provider,
            status=deployment.status,
            environment=environment.name,
            createdAt=deployment.created_at.isoformat(),
            updatedAt=deployment.updated_at.isoformat(),
            parameters=deployment.parameters or {},
            resources=resources,
            tenantId=tenant.tenant_id,
            region=deployment.region,
            details={
                "outputs": deployment_details.outputs if deployment_details else {}
            } if deployment_details else None
        )
    
    except HTTPException:
        raise
    except Exception as e:
        raise HTTPException(
            status_code=status.HTTP_500_INTERNAL_SERVER_ERROR,
            detail=f"Error retrieving deployment: {str(e)}"
        )

@router.post("/", tags=["deployments"], response_model=CloudDeploymentResponse)
def create_deployment(
    deployment: DeploymentCreate,
    tenant_id: Optional[str] = None,
    current_user: User = Depends(get_current_user),
    db: Session = Depends(get_db)
) -> Any:
    """
    Create a new deployment
    
    If tenant_id is provided in the query string, it will be used instead of the current user's tenant_id.
    """
    # Check if user has permission to create deployments
    has_permission = user_has_any_permission(current_user, ["create:deployments"], tenant_id)
    if not has_permission:
        raise HTTPException(
            status_code=status.HTTP_403_FORBIDDEN,
            detail="Not enough permissions"
        )
    
    try:
        # Debug: Print the deployment data
        print(f"Deployment data received: {deployment.dict()}")
        print(f"Query param tenant_id: {tenant_id}")
        
        # Verify template exists
        print(f"Looking for template with template_id: {deployment.template_id}")
        template = db.query(Template).filter(Template.template_id == deployment.template_id).first()
        if not template:
            # Try to find the template by ID as a fallback
            print(f"Template not found by template_id, trying to find by id")
            template = db.query(Template).filter(Template.id == deployment.template_id).first()
            if not template:
                raise HTTPException(
                    status_code=status.HTTP_404_NOT_FOUND,
                    detail=f"Template with ID {deployment.template_id} not found"
                )
            print(f"Template found by id: {template.id}, template_id: {template.template_id}")
        else:
            print(f"Template found by template_id: {template.template_id}, id: {template.id}")
        
        # Verify environment exists
        environment = db.query(Environment).filter(Environment.id == deployment.environment_id).first()
        if not environment:
            raise HTTPException(
                status_code=status.HTTP_404_NOT_FOUND,
                detail=f"Environment with ID {deployment.environment_id} not found"
            )
        
        # Determine which tenant_id to use
        deployment_tenant_id = current_user.tenant_id
        if tenant_id:
            # Verify the tenant exists and user has access to it
            tenant_obj = db.query(Tenant).filter(Tenant.tenant_id == tenant_id).first()
            if not tenant_obj:
                raise HTTPException(
                    status_code=status.HTTP_404_NOT_FOUND,
                    detail=f"Tenant with ID {tenant_id} not found"
                )
            
                # Add debug logging for tenant access
                has_tenant_access = current_user.has_tenant_access(tenant.tenant_id)
                has_admin_or_msp = user_has_admin_or_msp_role(current_user, tenant.tenant_id)
                logger.debug(f"User {current_user.username} access check for tenant {tenant.tenant_id}: has_tenant_access={has_tenant_access}, has_admin_or_msp={has_admin_or_msp}")

            # Check if user has access to this tenant
            if tenant_id != current_user.tenant_id:
                # Only admin or MSP users can create deployments for other tenants
                if not user_has_admin_or_msp_role(current_user, tenant_id):
                    raise HTTPException(
                        status_code=status.HTTP_403_FORBIDDEN,
                        detail="Not authorized to create deployments for other tenants"
                    )
            
            deployment_tenant_id = tenant_id
            print(f"Using tenant_id from query parameter: {deployment_tenant_id}")
        else:
            print(f"Using current user's tenant_id: {deployment_tenant_id}")
        
        # Get tenant for response
        tenant = db.query(Tenant).filter(Tenant.tenant_id == deployment_tenant_id).first()
        
        # Create new deployment
        import uuid
        new_deployment = Deployment(
            deployment_id=str(uuid.uuid4()),
            name=deployment.name,
            description=deployment.description,
            status="pending",  # Default status for new deployments
            template_id=template.id,  # Use the template's numeric ID for the database relationship
            environment_id=deployment.environment_id,
            tenant_id=tenant.tenant_id,  # Use tenant_id (UUID) instead of id (Integer)
            created_by_id=current_user.id,
            parameters=deployment.parameters,
            deployment_type=template.type.lower(),  # Set deployment_type based on template type
            template_version=template.current_version  # Store the template version
        )
        
        db.add(new_deployment)
        db.commit()
        db.refresh(new_deployment)
        
        # Get cloud account for the environment
        cloud_account = None
        if environment.cloud_accounts:
            # Get the first cloud account associated with this environment
            cloud_account = environment.cloud_accounts[0]
        
        # Get cloud settings if available
        cloud_settings = None
        if cloud_account and cloud_account.settings_id:
            cloud_settings = db.query(CloudSettings).filter(
                CloudSettings.id == cloud_account.settings_id
            ).first()
        
        # Forward deployment to deployment engine
        try:
            # Determine location/region from parameters or use default
            location = "eastus"  # Default location
            if deployment.parameters:
                if "location" in deployment.parameters:
                    location = deployment.parameters["location"]
                elif "region" in deployment.parameters:
                    location = deployment.parameters["region"]
            
            # Use location from deployment request if provided, otherwise use the determined location
            if deployment.location:
                location = deployment.location
            
            # Determine resource group - use provided value or generate default
            resource_group = deployment.resource_group
            if not resource_group:
                resource_group = f"rg-{new_deployment.name.lower().replace(' ', '-')}"
            
            # Ensure template_code is a string and not empty
            template_code = template.code if template.code else ""
            
            # Create deployment engine request
            engine_deployment = {
                "deployment_id": new_deployment.deployment_id,  # Pass the backend-generated deployment ID
                "name": new_deployment.name,
                "description": new_deployment.description,
                "deployment_type": template.type.lower(),  # Use template type (terraform, arm, etc.)
                "resource_group": resource_group,
                "location": location,
                "template": {
                    "source": "code",
                    "code": template_code
                },
                "parameters": new_deployment.parameters if new_deployment.parameters else {}
            }
            
            # Debug: Log that we're passing the deployment ID to the engine
            print(f"Passing deployment_id to engine: {new_deployment.deployment_id}")
            
            # Add cloud account details if available
            if cloud_account:
                engine_deployment["subscription_id"] = cloud_account.cloud_ids[0] if cloud_account.cloud_ids else None
            
            # Add cloud settings (credentials) if available
            if cloud_settings:
                engine_deployment["settings_id"] = str(cloud_settings.settings_id)
                # Extract credentials from connection_details
                if cloud_settings.connection_details:
                    print(f"Connection details structure: {json.dumps(cloud_settings.connection_details, default=str)}")
                    
                    # Handle both string and dict formats for connection_details
                    if isinstance(cloud_settings.connection_details, str):
                        # Parse JSON string
                        connection_details = json.loads(cloud_settings.connection_details)
                        print(f"Parsed connection details from string: {json.dumps(connection_details, default=str)}")
                    else:
                        # Already a dict
                        connection_details = cloud_settings.connection_details
                    
                    # Extract credentials from the connection_details
                    engine_deployment["client_id"] = connection_details.get("client_id", "")
                    engine_deployment["client_secret"] = connection_details.get("client_secret", "")
                    engine_deployment["tenant_id"] = connection_details.get("tenant_id", "")
                    engine_deployment["subscription_id"] = connection_details.get("subscription_id", "")
                    
                    # Debug log for credentials
                    print(f"Extracted credentials from connection_details: client_id={engine_deployment['client_id'] != ''}, client_secret={engine_deployment['client_secret'] != ''}, tenant_id={engine_deployment['tenant_id'] != ''}, subscription_id={engine_deployment.get('subscription_id', '') != ''}")
            else:
                print("No cloud_settings found for this deployment")
            
            # Debug: Print engine deployment data (redact sensitive info)
            debug_data = engine_deployment.copy()
            if "client_secret" in debug_data:
                debug_data["client_secret"] = "***REDACTED***"
            print(f"Engine deployment data: {debug_data}")
            
            # Send to deployment engine
            headers = {"Authorization": f"Bearer {current_user.access_token}"}
            params = {}
            # If deploying to a different tenant, pass target_tenant_id
            if deployment_tenant_id != current_user.tenant_id:
                params["target_tenant_id"] = deployment_tenant_id
            
            response = requests.post(
                f"{DEPLOYMENT_ENGINE_URL}/deployments",
                headers=headers,
                json=engine_deployment,
                params=params
            )
            
            # Debug: Print deployment engine response
            print(f"Deployment engine response status: {response.status_code}")
            print(f"Deployment engine response: {response.text}")
            
            if response.status_code != 200:
                # Log the error but don't fail the deployment creation
                print(f"Deployment engine error: {response.text}")
                # Update deployment status to reflect the error
                new_deployment.status = "failed"
                db.commit()
            else:
                # Update deployment with engine response
                engine_result = response.json()
                new_deployment.status = engine_result.get("status", "pending")
                
                # Store the Azure deployment ID in the cloud_deployment_id field
                if "azure_deployment_id" in engine_result:
                    new_deployment.cloud_deployment_id = engine_result["azure_deployment_id"]
                    print(f"Stored Azure deployment ID: {engine_result['azure_deployment_id']}")
                
                db.commit()
        except Exception as e:
            # Log the error but don't fail the deployment creation
            print(f"Error forwarding to deployment engine: {str(e)}")
            # Update deployment status to reflect the error
            new_deployment.status = "failed"
            db.commit()
        
        # Extract region from parameters if available
        region = None
        if new_deployment.parameters:
            if "region" in new_deployment.parameters:
                region = new_deployment.parameters["region"]
            elif "location" in new_deployment.parameters:
                region = new_deployment.parameters["location"]
        
        # Create deployment details record
        deployment_details = db.query(DeploymentDetails).filter(
            DeploymentDetails.deployment_id == new_deployment.id
        ).first()
        
        if not deployment_details:
            # Create cloud_properties object with location and resource_group
            cloud_properties = {}
            if location:
                cloud_properties['location'] = location
            if resource_group:
                cloud_properties['resource_group'] = resource_group
            
            deployment_details = DeploymentDetails(
                deployment_id=new_deployment.id,
                provider=template.provider,
                deployment_type=new_deployment.deployment_type,
                cloud_deployment_id=new_deployment.cloud_deployment_id,
                cloud_properties=cloud_properties if cloud_properties else None,
                status=new_deployment.status
            )
            db.add(deployment_details)
            db.commit()
        
        # Return frontend-compatible response
        return CloudDeploymentResponse(
            id=new_deployment.deployment_id,
            name=new_deployment.name,
            templateId=template.template_id,
            templateName=template.name,
            templateVersion=deployment.template_version,  # Add template version
            provider=template.provider,
            status=new_deployment.status,
            environment=environment.name,
            createdAt=new_deployment.created_at.isoformat(),
            updatedAt=new_deployment.updated_at.isoformat(),
            parameters=new_deployment.parameters or {},
            resources=[],  # Default empty list for new deployments
            tenantId=tenant.tenant_id,
            region=region,
            details={
                "outputs": deployment_details.outputs if deployment_details else {}
            } if deployment_details else None
        )
    
    except HTTPException:
        db.rollback()
        raise
    except Exception as e:
        db.rollback()
        raise HTTPException(
            status_code=status.HTTP_500_INTERNAL_SERVER_ERROR,
            detail=f"Error creating deployment: {str(e)}"
        )

@router.put("/{deployment_id}", tags=["deployments"], response_model=CloudDeploymentResponse)
def update_deployment(
    deployment_id: str,
    deployment_update: DeploymentUpdate,
    current_user: User = Depends(get_current_user),
    db: Session = Depends(get_db)
) -> Any:
    """
    Update a deployment
    """
    # Check if user has permission to update deployments
    has_permission = user_has_any_permission(current_user, ["update:deployments"], tenant_id)
    if not has_permission:
        raise HTTPException(
            status_code=status.HTTP_403_FORBIDDEN,
            detail="Not enough permissions"
        )
    
    try:
        # Get the deployment
        result = db.query(
            Deployment, Template, Environment, Tenant
        ).join(
            Template, Deployment.template_id == Template.id
        ).join(
            Environment, Deployment.environment_id == Environment.id
        ).join(
            Tenant, Deployment.tenant_id == Tenant.tenant_id  # Join on tenant_id (UUID) instead of id (Integer)
        ).filter(
            Deployment.deployment_id == deployment_id
        ).first()
        
        if not result:
            raise HTTPException(
                status_code=status.HTTP_404_NOT_FOUND,
                detail=f"Deployment with ID {deployment_id} not found"
            )
        
        deployment, template, environment, tenant = result
        
        # Check if user has access to this deployment's tenant
        if deployment.tenant_id != current_user.tenant_id:
            # Admin users can update all deployments
            if not user_has_admin_or_msp_role(current_user, deployment.tenant_id):
                raise HTTPException(
                    status_code=status.HTTP_403_FORBIDDEN,
                    detail="Not authorized to update this deployment"
                )
        
        # Update deployment
        deployment.name = deployment_update.name
        deployment.status = deployment_update.status
        deployment.parameters = deployment_update.parameters
        deployment.resources = deployment_update.resources
        deployment.region = deployment_update.region
        
        db.commit()
        db.refresh(deployment)
        
        # Return frontend-compatible response
        return CloudDeploymentResponse(
            id=deployment.deployment_id,
            name=deployment.name,
            templateId=template.template_id,
            templateName=template.name,
            templateVersion=deployment.template_version,  # Add template version
            provider=template.provider,
            status=deployment.status,
            environment=environment.name,
            createdAt=deployment.created_at.isoformat(),
            updatedAt=deployment.updated_at.isoformat(),
            parameters=deployment.parameters or {},
            resources=[],  # Default empty list if not available
            tenantId=tenant.tenant_id,
            region=deployment.region,
            details={
                "outputs": deployment_details.outputs if deployment_details else {}
            } if deployment_details else None
        )
    
    except HTTPException:
        db.rollback()
        raise
    except Exception as e:
        db.rollback()
        raise HTTPException(
            status_code=status.HTTP_500_INTERNAL_SERVER_ERROR,
            detail=f"Error updating deployment: {str(e)}"
        )

@router.delete("/{deployment_id}", tags=["deployments"])
def delete_deployment(
    deployment_id: str,
    current_user: User = Depends(get_current_user),
    db: Session = Depends(get_db)
) -> Any:
    """
    Delete a deployment and all related records
    """
    try:
        # First, get the deployment to check if it exists and get its tenant_id
        deployment = db.query(Deployment).filter(Deployment.deployment_id == deployment_id).first()
        
        if not deployment:
            raise HTTPException(
                status_code=status.HTTP_404_NOT_FOUND,
                detail=f"Deployment with ID {deployment_id} not found"
            )
        
        # Check if user has permission to delete deployments for this tenant
        has_permission = user_has_any_permission(current_user, ["delete:deployments"], deployment.tenant_id)
        if not has_permission:
            raise HTTPException(
                status_code=status.HTTP_403_FORBIDDEN,
                detail="Not enough permissions"
            )
        
        # Check if user has access to this deployment's tenant
        if deployment.tenant_id != current_user.tenant_id:
            # Admin users can delete all deployments
            if not user_has_admin_or_msp_role(current_user, deployment.tenant_id):
                raise HTTPException(
                    status_code=status.HTTP_403_FORBIDDEN,
                    detail="Not authorized to delete this deployment"
                )
        
        # Delete related records in the correct order to maintain referential integrity
        
        # 1. Delete deployment history records
        deployment_history_records = db.query(DeploymentHistory).filter(
            DeploymentHistory.deployment_id == deployment.id
        ).all()
        
        for history_record in deployment_history_records:
            db.delete(history_record)
        
        # 2. Delete deployment details records
        deployment_details_records = db.query(DeploymentDetails).filter(
            DeploymentDetails.deployment_id == deployment.id
        ).all()
        
        for details_record in deployment_details_records:
            db.delete(details_record)
        
        # 3. Finally delete the main deployment record
        db.delete(deployment)
        
        # Commit all deletions in a single transaction
        db.commit()
        
        logger.info(f"Successfully deleted deployment {deployment_id} and all related records")
        
        return Response(status_code=status.HTTP_204_NO_CONTENT)
    
    except HTTPException:
        db.rollback()
        raise
    except Exception as e:
        db.rollback()
        logger.error(f"Error deleting deployment {deployment_id}: {str(e)}")
        raise HTTPException(
            status_code=status.HTTP_500_INTERNAL_SERVER_ERROR,
            detail=f"Error deleting deployment: {str(e)}"
        )

@router.options("/", tags=["deployments"])
def options_deployments():
    """
    Handle preflight requests for deployments
    """
    response = Response(status_code=200)
    response.headers["Access-Control-Allow-Origin"] = "*"
    response.headers["Access-Control-Allow-Methods"] = "GET, OPTIONS"
    response.headers["Access-Control-Allow-Headers"] = "Content-Type, Authorization"
    return response

@router.options("/{deployment_id}", tags=["deployments"])
def options_deployment_by_id():
    """
    Handle preflight requests for specific deployment
    """
    response = Response(status_code=200)
    response.headers["Access-Control-Allow-Origin"] = "*"
    response.headers["Access-Control-Allow-Methods"] = "GET, PUT, DELETE, OPTIONS"
    response.headers["Access-Control-Allow-Headers"] = "Content-Type, Authorization"
    return response

@router.get("/{deployment_id}/logs", tags=["deployments"], response_model=List[Dict[str, Any]])
def get_deployment_logs(
    deployment_id: str,
    current_user: User = Depends(get_current_user),
    db: Session = Depends(get_db)
) -> Any:
    """
    Get logs for a specific deployment from the deployment_history table
    """
    try:
        # First, get the deployment to check if it exists and get its tenant_id
        deployment = db.query(Deployment).filter(Deployment.deployment_id == deployment_id).first()
        
        if not deployment:
            raise HTTPException(
                status_code=status.HTTP_404_NOT_FOUND,
                detail=f"Deployment with ID {deployment_id} not found"
            )
        
        # Check if user has permission to view deployments for this tenant
        has_permission = user_has_any_permission(current_user, ["list:deployments"], deployment.tenant_id)
        if not has_permission:
            raise HTTPException(
                status_code=status.HTTP_403_FORBIDDEN,
                detail="Not enough permissions"
            )
        
        # Now get the full deployment data with joins
        result = db.query(
            Deployment, Template, Environment, Tenant
        ).join(
            Template, Deployment.template_id == Template.id
        ).join(
            Environment, Deployment.environment_id == Environment.id
        ).join(
            Tenant, Deployment.tenant_id == Tenant.tenant_id  # Join on tenant_id (UUID) instead of id (Integer)
        ).filter(
            Deployment.deployment_id == deployment_id
        ).first()
        
        if not result:
            raise HTTPException(
                status_code=status.HTTP_404_NOT_FOUND,
                detail=f"Deployment with ID {deployment_id} not found"
            )
        
        deployment, template, environment, tenant = result
        
        # Check if user has access to this deployment's tenant
        if deployment.tenant_id != current_user.tenant_id:
            # Admin users can view all deployments
            if not user_has_admin_or_msp_role(current_user, deployment.tenant_id):
                raise HTTPException(
                    status_code=status.HTTP_403_FORBIDDEN,
                    detail="Not authorized to view this deployment"
                )
        
        # Get logs from deployment_history table
        logs = db.query(DeploymentHistory).filter(
            DeploymentHistory.deployment_id == deployment.id
        ).order_by(DeploymentHistory.created_at.desc()).all()
        
        # Format logs for response
        formatted_logs = []
        for log in logs:
            formatted_logs.append({
                "id": log.id,
                "status": log.status,
                "message": log.message,
                "details": log.details,
                "timestamp": log.created_at.isoformat(),
                "user_id": log.user_id
            })
        
        return formatted_logs
    
    except HTTPException:
        raise
    except Exception as e:
        raise HTTPException(
            status_code=status.HTTP_500_INTERNAL_SERVER_ERROR,
            detail=f"Error retrieving deployment logs: {str(e)}"
        )<|MERGE_RESOLUTION|>--- conflicted
+++ resolved
@@ -621,12 +621,6 @@
     response.headers["Access-Control-Allow-Methods"] = "GET, POST, PUT, DELETE, OPTIONS"
     response.headers["Access-Control-Allow-Headers"] = "Content-Type, Authorization"
     
-    # Handle empty string tenant_id (convert to None)
-    if tenant_id is not None and tenant_id.strip() == "":
-        tenant_id = None
-    
-    logger.debug(f"get_deployments called with tenant_id: '{tenant_id}' (type: {type(tenant_id)})")
-    
     # Check if user has permission to view deployments
     has_permission = user_has_any_permission(current_user, ["list:deployments"], tenant_id)
     if not has_permission:
@@ -653,24 +647,18 @@
         if tenant_id:
             # Handle different tenant ID formats
             try:
-                logger.debug(f"Processing tenant_id: '{tenant_id}' (type: {type(tenant_id)})")
-                
                 # Remove 'tenant-' prefix if present
                 if tenant_id.startswith('tenant-'):
                     tenant_id = tenant_id[7:]
                 
-                logger.debug(f"After prefix removal: '{tenant_id}'")
-                
                 # Check if tenant exists
                 tenant = db.query(Tenant).filter(Tenant.tenant_id == tenant_id).first()
                 if not tenant:
-                    logger.warning(f"Tenant not found: {tenant_id}")
                     raise HTTPException(
                         status_code=status.HTTP_404_NOT_FOUND,
                         detail=f"Tenant with ID {tenant_id} not found"
                     )
                 
-<<<<<<< HEAD
                 # Add debug logging for tenant access
                 has_tenant_access = current_user.has_tenant_access(tenant.tenant_id)
                 has_admin_or_msp = user_has_admin_or_msp_role(current_user, tenant.tenant_id)
@@ -678,13 +666,6 @@
 
                 # Check if user has access to this tenant
                 if not has_tenant_access and not has_admin_or_msp:
-=======
-                logger.debug(f"Found tenant: {tenant.name} (ID: {tenant.tenant_id})")
-                logger.debug(f"Current user tenant_id: {current_user.tenant_id}")
-                
-                # Check if user has access to this tenant
-                if tenant.tenant_id != current_user.tenant_id and not user_has_admin_or_msp_role(current_user, tenant.tenant_id):
->>>>>>> e2399afc
                     logger.warning(f"User {current_user.username} not authorized for tenant {tenant_id}")
                     raise HTTPException(
                         status_code=status.HTTP_403_FORBIDDEN,
@@ -692,11 +673,7 @@
                     )
                 
                 query = query.filter(Tenant.tenant_id == tenant_id)
-            except HTTPException:
-                # Re-raise HTTP exceptions as-is
-                raise
             except Exception as e:
-                logger.error(f"Exception in tenant filtering: {str(e)}, tenant_id: '{tenant_id}'")
                 raise HTTPException(
                     status_code=status.HTTP_400_BAD_REQUEST,
                     detail=f"Invalid tenant ID format: {str(e)}"
