<<<<<<< HEAD
import { useState, useEffect } from "react";
import { useAuth } from "@/context/auth-context";
import { Button } from "@/components/ui/button";
import { Input } from "@/components/ui/input";
import { Label } from "@/components/ui/label";
import { Textarea } from "@/components/ui/textarea";
import {
  Table,
  TableBody,
  TableCell,
  TableHead,
  TableHeader,
  TableRow,
} from "@/components/ui/table";
import {
  Select,
  SelectContent,
  SelectItem,
  SelectTrigger,
  SelectValue,
} from "@/components/ui/select";
import {
  Card,
  CardContent,
  CardDescription,
  CardFooter,
  CardHeader,
  CardTitle,
} from "@/components/ui/card";
import {
  Dialog,
  DialogContent,
  DialogDescription,
  DialogFooter,
  DialogHeader,
  DialogTitle,
  DialogTrigger,
} from "@/components/ui/dialog";
import {
  Tabs,
  TabsContent,
  TabsList,
  TabsTrigger,
} from "@/components/ui/tabs";
import { Badge } from "@/components/ui/badge";
import { CloudTemplate, CloudProvider } from "@/types/cloud";
import { Tenant } from "@/types/auth";
import { toast } from "sonner";
=======
>>>>>>> 3360dee6
import {
  FileCode,
  Plus,
  History,
  Check,
  RefreshCw,
  Edit,
  Trash,
  Copy,
  Upload,
  Download,
  Settings,
} from "lucide-react";

// Mock data for template versions
interface TemplateVersion {
  id: string;
  version: string;
  createdAt: string;
  author: string;
  changes: string;
}

const mockTemplates: CloudTemplate[] = [
  {
    id: "template-1",
    name: "Azure Web App",
    description: "Deploy an Azure Web App with App Service Plan",
    type: "arm",
    provider: "azure",
    code: `{
  "$schema": "https://schema.management.azure.com/schemas/2019-04-01/deploymentTemplate.json#",
  "contentVersion": "1.0.0.0",
  "parameters": {
    "webAppName": {
      "type": "string",
      "metadata": {
        "description": "Name of the Web App"
      }
    },
    "location": {
      "type": "string",
      "defaultValue": "[resourceGroup().location]",
      "metadata": {
        "description": "Location for all resources"
      }
    },
    "sku": {
      "type": "string",
      "defaultValue": "F1",
      "allowedValues": ["F1", "D1", "B1", "B2", "B3", "S1", "S2", "S3", "P1", "P2", "P3", "P4"],
      "metadata": {
        "description": "The SKU of App Service Plan"
      }
    }
  },
  "resources": [
    {
      "type": "Microsoft.Web/serverfarms",
      "apiVersion": "2022-03-01",
      "name": "[concat(parameters('webAppName'), '-plan')]",
      "location": "[parameters('location')]",
      "sku": {
        "name": "[parameters('sku')]"
      },
      "properties": {}
    },
    {
      "type": "Microsoft.Web/sites",
      "apiVersion": "2022-03-01",
      "name": "[parameters('webAppName')]",
      "location": "[parameters('location')]",
      "dependsOn": [
        "[resourceId('Microsoft.Web/serverfarms', concat(parameters('webAppName'), '-plan'))]"
      ],
      "properties": {
        "serverFarmId": "[resourceId('Microsoft.Web/serverfarms', concat(parameters('webAppName'), '-plan'))]"
      }
    }
  ],
  "outputs": {
    "webAppUrl": {
      "type": "string",
      "value": "[concat('https://', reference(parameters('webAppName')).defaultHostName)]"
    }
  }
}`,
    deploymentCount: 12,
    uploadedAt: "2023-09-15T14:30:00Z",
    updatedAt: "2023-12-10T09:15:00Z",
    categories: ["Web", "Azure", "PaaS"],
    tenantId: "tenant-1",
  },
  {
    id: "template-2",
    name: "AWS EC2 Instance",
    description: "Launch an EC2 instance with security group",
    type: "cloudformation",
    provider: "aws",
    code: `{
  "AWSTemplateFormatVersion": "2010-09-09",
  "Description": "AWS CloudFormation Template EC2Instance",
  "Parameters": {
    "InstanceType": {
      "Description": "EC2 instance type",
      "Type": "String",
      "Default": "t2.micro",
      "AllowedValues": ["t2.micro", "t2.small", "t2.medium", "t3.micro", "t3.small", "t3.medium"],
      "ConstraintDescription": "must be a valid EC2 instance type."
    },
    "KeyName": {
      "Description": "EC2 Key Pair",
      "Type": "AWS::EC2::KeyPair::KeyName",
      "ConstraintDescription": "must be the name of an existing EC2 KeyPair."
    }
  },
  "Resources": {
    "SecurityGroup": {
      "Type": "AWS::EC2::SecurityGroup",
      "Properties": {
        "GroupDescription": "Enable SSH access",
        "SecurityGroupIngress": [
          {
            "IpProtocol": "tcp",
            "FromPort": "22",
            "ToPort": "22",
            "CidrIp": "0.0.0.0/0"
          }
        ]
      }
    },
    "EC2Instance": {
      "Type": "AWS::EC2::Instance",
      "Properties": {
        "InstanceType": { "Ref": "InstanceType" },
        "SecurityGroups": [{ "Ref": "SecurityGroup" }],
        "KeyName": { "Ref": "KeyName" },
        "ImageId": "ami-0c55b159cbfafe1f0"
      }
    }
  },
  "Outputs": {
    "InstanceId": {
      "Description": "Instance ID",
      "Value": { "Ref": "EC2Instance" }
    },
    "PublicIP": {
      "Description": "Public IP address",
      "Value": { "Fn::GetAtt": ["EC2Instance", "PublicIp"] }
    }
  }
}`,
    deploymentCount: 8,
    uploadedAt: "2023-10-20T11:45:00Z",
    updatedAt: "2024-01-05T16:22:00Z",
    categories: ["Compute", "AWS", "IaaS"],
    tenantId: "tenant-2",
  },
  {
    id: "template-3",
    name: "GCP Cloud Storage",
    description: "Create a Google Cloud Storage bucket with proper permissions",
    type: "terraform",
    provider: "gcp",
    code: `terraform {
  required_providers {
    google = {
      source  = "hashicorp/google"
      version = "~> 4.0"
    }
  }
}

provider "google" {
  project = var.project_id
  region  = var.region
}

resource "google_storage_bucket" "static_website" {
  name          = var.bucket_name
  location      = var.region
  force_destroy = true
  
  website {
    main_page_suffix = "index.html"
    not_found_page   = "404.html"
  }

  cors {
    origin          = ["*"]
    method          = ["GET", "HEAD", "PUT", "POST", "DELETE"]
    response_header = ["*"]
    max_age_seconds = 3600
  }
}

resource "google_storage_bucket_iam_binding" "public_read" {
  bucket = google_storage_bucket.static_website.name
  role   = "roles/storage.objectViewer"
  members = [
    "allUsers",
  ]
}

variable "project_id" {
  description = "GCP Project ID"
  type        = string
}

variable "region" {
  description = "GCP Region"
  type        = string
  default     = "us-central1"
}

variable "bucket_name" {
  description = "Name of the storage bucket"
  type        = string
}

output "bucket_url" {
  description = "The URL of the bucket"
  value       = "gs://\\${google_storage_bucket.static_website.name}"
}`,
    deploymentCount: 5,
  },
];

const mockVersions: TemplateVersion[] = [
  {
    id: "v1",
    version: "1.0.0",
    createdAt: "2023-11-05T08:20:00Z",
    author: "John Doe",
    changes: "Initial version",
  },
  {
    id: "v2",
    version: "1.1.0",
    createdAt: "2023-12-15T10:30:00Z",
    author: "Jane Smith",
    changes: "Added CORS configuration",
  },
  {
    id: "v3",
    version: "1.2.0",
    createdAt: "2024-02-12T13:45:00Z",
    author: "Mike Johnson",
    changes: "Updated IAM permissions and added output variables",
  },
];

const TemplateFoundry = () => {
  const { user, tenants } = useAuth();
  const [templates, setTemplates] = useState<CloudTemplate[]>([]);
  const [selectedTemplate, setSelectedTemplate] = useState<CloudTemplate | null>(null);
  const [templateCode, setTemplateCode] = useState<string>("");
  const [selectedTenants, setSelectedTenants] = useState<string[]>([]);
  const [versions, setVersions] = useState<TemplateVersion[]>([]);
  const [isCreating, setIsCreating] = useState(false);
  const [newTemplate, setNewTemplate] = useState({
    name: "",
    description: "",
    type: "terraform" as "terraform" | "arm" | "cloudformation",
    provider: "azure" as CloudProvider,
    code: "",
    categories: [] as string[],
  });
  const [searchQuery, setSearchQuery] = useState("");
  
  // Filter templates
  const filteredTemplates = templates.filter(template => 
    template.name.toLowerCase().includes(searchQuery.toLowerCase()) ||
    template.description.toLowerCase().includes(searchQuery.toLowerCase()) ||
    template.categories.some(cat => cat.toLowerCase().includes(searchQuery.toLowerCase()))
  );

  useEffect(() => {
    if (user?.role === "msp") {
      setTemplates(mockTemplates);
    }
  }, [user]);

  useEffect(() => {
    if (selectedTemplate) {
      setTemplateCode(selectedTemplate.code);
      setVersions(mockVersions);
    }
  }, [selectedTemplate]);

  const handleCreateTemplate = () => {
    const newId = `template-${templates.length + 1}`;
    const createdAt = new Date().toISOString();
    
    const template: CloudTemplate = {
      ...newTemplate,
      id: newId,
      deploymentCount: 0,
      uploadedAt: createdAt,
      updatedAt: createdAt,
      tenantId: user?.tenantId || "",
      code: newTemplate.code || "// Add your template code here",
    };
    
    setTemplates([...templates, template]);
    setIsCreating(false);
    setNewTemplate({
      name: "",
      description: "",
      type: "terraform",
      provider: "azure",
      code: "",
      categories: [],
    });
    
    toast.success("Template created successfully");
  };

  const handleUpdateTemplate = () => {
    if (!selectedTemplate) return;
    
    const updatedTemplates = templates.map(template => {
      if (template.id === selectedTemplate.id) {
        return {
          ...template,
          code: templateCode,
          updatedAt: new Date().toISOString(),
        };
      }
      return template;
    });
    
    setTemplates(updatedTemplates);
    toast.success("Template updated successfully");
  };

  const handleValidateTemplate = () => {
    toast.success("Template validated successfully");
  };

  const handleDeleteTemplate = (id: string) => {
    setTemplates(templates.filter(template => template.id !== id));
    if (selectedTemplate?.id === id) {
      setSelectedTemplate(null);
      setTemplateCode("");
    }
    toast.success("Template deleted successfully");
  };

  const handleCloneTemplate = (template: CloudTemplate) => {
    const newId = `template-${templates.length + 1}`;
    const createdAt = new Date().toISOString();
    
    const clonedTemplate: CloudTemplate = {
      ...template,
      id: newId,
      name: `${template.name} (Clone)`,
      deploymentCount: 0,
      uploadedAt: createdAt,
      updatedAt: createdAt,
    };
    
    setTemplates([...templates, clonedTemplate]);
    toast.success("Template cloned successfully");
  };

  const handleTenantSelection = (id: string) => {
    if (selectedTenants.includes(id)) {
      setSelectedTenants(selectedTenants.filter(t => t !== id));
    } else {
      setSelectedTenants([...selectedTenants, id]);
    }
  };

  const handleApplyToTenants = () => {
    if (!selectedTemplate || selectedTenants.length === 0) return;
    
    toast.success(`Template applied to ${selectedTenants.length} tenant(s)`);
    setSelectedTenants([]);
  };

  const getProviderBadgeColor = (provider: CloudProvider) => {
    switch (provider) {
      case "azure":
        return "bg-blue-100 text-blue-800 dark:bg-blue-800 dark:text-blue-100";
      case "aws":
        return "bg-orange-100 text-orange-800 dark:bg-orange-800 dark:text-orange-100";
      case "gcp":
        return "bg-green-100 text-green-800 dark:bg-green-800 dark:text-green-100";
    }
  };

  const getTemplateBadgeColor = (type: string) => {
    switch (type) {
      case "terraform":
        return "bg-purple-100 text-purple-800 dark:bg-purple-800 dark:text-purple-100";
      case "arm":
        return "bg-blue-100 text-blue-800 dark:bg-blue-800 dark:text-blue-100";
      case "cloudformation":
        return "bg-orange-100 text-orange-800 dark:bg-orange-800 dark:text-orange-100";
    }
  };

  if (user?.role !== "msp") {
    return (
      <div className="flex items-center justify-center h-[60vh]">
        <div className="text-center">
          <h2 className="text-2xl font-bold">Access Denied</h2>
          <p className="text-muted-foreground mt-2">
            Only MSP users can access the Template Foundry
          </p>
        </div>
      </div>
    );
  }

  return (
    <div className="space-y-6">
      <div className="flex items-center justify-between">
        <div>
          <h1 className="text-3xl font-bold tracking-tight">Template Foundry</h1>
          <p className="text-muted-foreground">
            Create, manage, and distribute templates across your tenants
          </p>
        </div>
        <div className="flex space-x-2">
          <Dialog open={isCreating} onOpenChange={setIsCreating}>
            <DialogTrigger asChild>
              <Button className="flex items-center">
                <Plus className="mr-2 h-4 w-4" />
                Create Template
              </Button>
            </DialogTrigger>
            <DialogContent className="sm:max-w-[600px]">
              <DialogHeader>
                <DialogTitle>Create New Template</DialogTitle>
                <DialogDescription>
                  Create a new cloud resource template to share with your tenants
                </DialogDescription>
              </DialogHeader>
              <div className="grid gap-4 py-4">
                <div className="grid grid-cols-4 items-center gap-4">
                  <Label htmlFor="name" className="text-right">
                    Name
                  </Label>
                  <Input
                    id="name"
                    value={newTemplate.name}
                    onChange={(e) => setNewTemplate({ ...newTemplate, name: e.target.value })}
                    className="col-span-3"
                  />
                </div>
                <div className="grid grid-cols-4 items-center gap-4">
                  <Label htmlFor="description" className="text-right">
                    Description
                  </Label>
                  <Textarea
                    id="description"
                    value={newTemplate.description}
                    onChange={(e) => setNewTemplate({ ...newTemplate, description: e.target.value })}
                    className="col-span-3"
                  />
                </div>
                <div className="grid grid-cols-4 items-center gap-4">
                  <Label htmlFor="type" className="text-right">
                    Type
                  </Label>
                  <Select
                    value={newTemplate.type}
                    onValueChange={(value: "terraform" | "arm" | "cloudformation") => 
                      setNewTemplate({ ...newTemplate, type: value })
                    }
                  >
                    <SelectTrigger className="col-span-3">
                      <SelectValue placeholder="Select type" />
                    </SelectTrigger>
                    <SelectContent>
                      <SelectItem value="terraform">Terraform</SelectItem>
                      <SelectItem value="arm">ARM Template</SelectItem>
                      <SelectItem value="cloudformation">CloudFormation</SelectItem>
                    </SelectContent>
                  </Select>
                </div>
                <div className="grid grid-cols-4 items-center gap-4">
                  <Label htmlFor="provider" className="text-right">
                    Provider
                  </Label>
                  <Select
                    value={newTemplate.provider}
                    onValueChange={(value: CloudProvider) => 
                      setNewTemplate({ ...newTemplate, provider: value })
                    }
                  >
                    <SelectTrigger className="col-span-3">
                      <SelectValue placeholder="Select provider" />
                    </SelectTrigger>
                    <SelectContent>
                      <SelectItem value="azure">Microsoft Azure</SelectItem>
                      <SelectItem value="aws">Amazon AWS</SelectItem>
                      <SelectItem value="gcp">Google Cloud Platform</SelectItem>
                    </SelectContent>
                  </Select>
                </div>
                <div className="grid grid-cols-4 items-center gap-4">
                  <Label htmlFor="categories" className="text-right">
                    Categories
                  </Label>
                  <Input
                    id="categories"
                    placeholder="Web, Compute, Storage (comma-separated)"
                    onChange={(e) => setNewTemplate({ 
                      ...newTemplate, 
                      categories: e.target.value.split(',').map(cat => cat.trim())
                    })}
                    className="col-span-3"
                  />
                </div>
                <div className="grid grid-cols-4 items-start gap-4">
                  <Label htmlFor="code" className="text-right pt-2">
                    Template Code
                  </Label>
                  <Textarea
                    id="code"
                    value={newTemplate.code}
                    onChange={(e) => setNewTemplate({ ...newTemplate, code: e.target.value })}
                    className="col-span-3 font-mono text-xs h-[200px]"
                    placeholder="Paste your template code here..."
                  />
                </div>
              </div>
              <DialogFooter>
                <Button variant="outline" onClick={() => setIsCreating(false)}>
                  Cancel
                </Button>
                <Button onClick={handleCreateTemplate}>Create Template</Button>
              </DialogFooter>
            </DialogContent>
          </Dialog>
        </div>
      </div>

      <div className="flex items-center">
        <Input
          placeholder="Search templates..."
          className="max-w-sm"
          value={searchQuery}
          onChange={(e) => setSearchQuery(e.target.value)}
        />
      </div>
      
      <div className="grid grid-cols-1 lg:grid-cols-3 gap-6">
        <div className="lg:col-span-1 space-y-4">
          <Card>
            <CardHeader>
              <CardTitle>Template Library</CardTitle>
              <CardDescription>
                {filteredTemplates.length} templates available
              </CardDescription>
            </CardHeader>
            <CardContent className="p-0">
              <div className="max-h-[600px] overflow-y-auto">
                {filteredTemplates.map((template) => (
                  <div
                    key={template.id}
                    className={`p-3 border-b last:border-b-0 hover:bg-muted/50 cursor-pointer flex justify-between ${
                      selectedTemplate?.id === template.id ? "bg-muted" : ""
                    }`}
                    onClick={() => setSelectedTemplate(template)}
                  >
                    <div>
                      <p className="font-medium">{template.name}</p>
                      <p className="text-xs text-muted-foreground">
                        {template.description}
                      </p>
                      <div className="flex flex-wrap gap-1 mt-1">
                        <Badge
                          variant="outline"
                          className={getProviderBadgeColor(template.provider)}
                        >
                          {template.provider}
                        </Badge>
                        <Badge
                          variant="outline"
                          className={getTemplateBadgeColor(template.type)}
                        >
                          {template.type}
                        </Badge>
                      </div>
                    </div>
                    <div className="flex flex-col space-y-2">
                      <Button
                        size="icon"
                        variant="ghost"
                        onClick={(e) => {
                          e.stopPropagation();
                          handleCloneTemplate(template);
                        }}
                      >
                        <Copy className="h-4 w-4" />
                      </Button>
                      <Button
                        size="icon"
                        variant="ghost"
                        onClick={(e) => {
                          e.stopPropagation();
                          handleDeleteTemplate(template.id);
                        }}
                      >
                        <Trash className="h-4 w-4" />
                      </Button>
                    </div>
                  </div>
                ))}
                {filteredTemplates.length === 0 && (
                  <div className="p-6 text-center">
                    <p className="text-muted-foreground">No templates found</p>
                  </div>
                )}
              </div>
            </CardContent>
          </Card>
          
          {selectedTemplate && (
            <Card>
              <CardHeader className="pb-3">
                <CardTitle>Tenant Assignment</CardTitle>
                <CardDescription>
                  Assign this template to specific tenants
                </CardDescription>
              </CardHeader>
              <CardContent>
                <div className="space-y-2 max-h-[200px] overflow-y-auto">
                  {tenants.map((tenant) => (
                    <div key={tenant.id} className="flex items-center space-x-2">
                      <input
                        type="checkbox"
                        id={`tenant-${tenant.id}`}
                        checked={selectedTenants.includes(tenant.id)}
                        onChange={() => handleTenantSelection(tenant.id)}
                        className="h-4 w-4 rounded border-gray-300"
                      />
                      <label htmlFor={`tenant-${tenant.id}`}>{tenant.name}</label>
                    </div>
                  ))}
                </div>
              </CardContent>
              <CardFooter>
                <Button 
                  onClick={handleApplyToTenants} 
                  disabled={selectedTenants.length === 0}
                  className="w-full"
                >
                  Apply to Selected Tenants
                </Button>
              </CardFooter>
            </Card>
          )}
        </div>
        
        <div className="lg:col-span-2">
          {selectedTemplate ? (
            <Tabs defaultValue="editor">
              <TabsList className="grid grid-cols-3 w-full">
                <TabsTrigger value="editor">Template Editor</TabsTrigger>
                <TabsTrigger value="versions">Version History</TabsTrigger>
                <TabsTrigger value="assistant">AI Assistant</TabsTrigger>
              </TabsList>
              
              <TabsContent value="editor" className="space-y-4">
                <Card>
                  <CardHeader>
                    <CardTitle>{selectedTemplate.name}</CardTitle>
                    <CardDescription>
                      {selectedTemplate.description}
                    </CardDescription>
                    <div className="flex flex-wrap gap-2 mt-2">
                      {selectedTemplate.categories.map((category, index) => (
                        <Badge key={index} variant="outline">{category}</Badge>
                      ))}
                    </div>
                  </CardHeader>
                  <CardContent>
                    <Textarea
                      value={templateCode}
                      onChange={(e) => setTemplateCode(e.target.value)}
                      className="font-mono text-xs h-[400px]"
                    />
                  </CardContent>
                  <CardFooter className="flex justify-between">
                    <Button variant="outline" onClick={handleValidateTemplate}>
                      <Check className="mr-2 h-4 w-4" />
                      Validate
                    </Button>
                    <Button onClick={handleUpdateTemplate}>
                      <RefreshCw className="mr-2 h-4 w-4" />
                      Update Template
                    </Button>
                  </CardFooter>
                </Card>
              </TabsContent>
              
              <TabsContent value="versions" className="space-y-4">
                <Card>
                  <CardHeader>
                    <CardTitle>Version History</CardTitle>
                    <CardDescription>
                      Track changes and restore previous versions
                    </CardDescription>
                  </CardHeader>
                  <CardContent>
                    <Table>
                      <TableHeader>
                        <TableRow>
                          <TableHead>Version</TableHead>
                          <TableHead>Date</TableHead>
                          <TableHead>Author</TableHead>
                          <TableHead>Changes</TableHead>
                          <TableHead className="text-right">Actions</TableHead>
                        </TableRow>
                      </TableHeader>
                      <TableBody>
                        {versions.map((version) => (
                          <TableRow key={version.id}>
                            <TableCell className="font-medium">{version.version}</TableCell>
                            <TableCell>
                              {new Date(version.createdAt).toLocaleDateString()}
                            </TableCell>
                            <TableCell>{version.author}</TableCell>
                            <TableCell>{version.changes}</TableCell>
                            <TableCell className="text-right">
                              <div className="flex justify-end space-x-2">
                                <Button size="sm" variant="outline">
                                  <History className="h-4 w-4" />
                                </Button>
                                <Button size="sm" variant="outline">
                                  <Download className="h-4 w-4" />
                                </Button>
                              </div>
                            </TableCell>
                          </TableRow>
                        ))}
                      </TableBody>
                    </Table>
                  </CardContent>
                  <CardFooter>
                    <Button variant="outline" className="w-full">
                      <Upload className="mr-2 h-4 w-4" />
                      Create New Version
                    </Button>
                  </CardFooter>
                </Card>
              </TabsContent>
              
              <TabsContent value="assistant" className="space-y-4">
                <Card>
                  <CardHeader>
                    <CardTitle>AI Template Assistant</CardTitle>
                    <CardDescription>
                      Get help with writing, modifying or understanding templates
                    </CardDescription>
                  </CardHeader>
                  <CardContent>
                    <div className="bg-muted p-4 rounded-md mb-4 h-[300px] overflow-y-auto">
                      <div className="flex flex-col space-y-4">
                        <div className="bg-primary/10 rounded p-3 max-w-[80%]">
                          <p className="text-sm">Hi there! I can help you with your {selectedTemplate.type} template for {selectedTemplate.provider}. What would you like to know or modify?</p>
                        </div>
                        <div className="bg-secondary/10 rounded p-3 ml-auto max-w-[80%]">
                          <p className="text-sm">Can you explain what this template does?</p>
                        </div>
                        <div className="bg-primary/10 rounded p-3 max-w-[80%]">
                          <p className="text-sm">
                            This template {
                              selectedTemplate.type === "terraform" ? 
                                "creates a Google Cloud Storage bucket with website hosting capabilities and public read access." : 
                              selectedTemplate.type === "arm" ? 
                                "deploys an Azure Web App with an App Service Plan, allowing you to host web applications." : 
                                "launches an EC2 instance in AWS with a security group that enables SSH access."
                            } It includes parameters for customization and outputs important information after deployment.
                          </p>
                        </div>
                      </div>
                    </div>
                    <div className="flex space-x-2">
                      <Input placeholder="Ask the AI about this template..." className="flex-1" />
                      <Button>Send</Button>
                    </div>
                  </CardContent>
                </Card>
              </TabsContent>
            </Tabs>
          ) : (
            <div className="flex items-center justify-center h-[500px] bg-muted/20 border-2 border-dashed rounded-lg">
              <div className="text-center">
                <FileCode className="mx-auto h-12 w-12 text-muted-foreground" />
                <h3 className="mt-2 text-lg font-medium">No Template Selected</h3>
                <p className="mt-1 text-sm text-muted-foreground">
                  Select a template from the library or create a new one
                </p>
              </div>
            </div>
          )}
        </div>
      </div>
    </div>
  );
};

export default TemplateFoundry;<|MERGE_RESOLUTION|>--- conflicted
+++ resolved
@@ -1,4 +1,3 @@
-<<<<<<< HEAD
 import { useState, useEffect } from "react";
 import { useAuth } from "@/context/auth-context";
 import { Button } from "@/components/ui/button";
@@ -47,8 +46,6 @@
 import { CloudTemplate, CloudProvider } from "@/types/cloud";
 import { Tenant } from "@/types/auth";
 import { toast } from "sonner";
-=======
->>>>>>> 3360dee6
 import {
   FileCode,
   Plus,
